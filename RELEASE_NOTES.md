--- conflicted
+++ resolved
@@ -1,13 +1,10 @@
 # Riak Python Client Release Notes
 
-<<<<<<< HEAD
-=======
 ## 2.0.2 Patch release - 2013-11-18
 
 Release 2.0.2 includes support for the 1.4.1+ "timeout" option on
 secondary index queries.
 
->>>>>>> 1681204b
 ## 2.0.1 Patch release - 2013-08-28
 
 Release 2.0.1 includes a minor compatibility fix for Python 2.6 and an
