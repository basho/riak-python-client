#!/usr/bin/env python
<<<<<<< HEAD

import sys
from setuptools import setup, find_packages
from version import get_version
from commands import preconfigure, configure, create_bucket_types, \
    setup_security, enable_security, disable_security, \
    build_messages
=======
import platform
from setuptools import setup, find_packages
from version import get_version
from commands import preconfigure, configure, create_bucket_types, \
    setup_security, enable_security, disable_security, setup_timeseries
>>>>>>> 6de32c30

install_requires = ['six >= 1.8.0']
requires = ['six(>=1.8.0)']
if platform.python_version() < '2.7.9':
    install_requires.append("pyOpenSSL >= 0.14")
    requires.append("pyOpenSSL(>=0.14)")

<<<<<<< HEAD
if sys.version_info < (3, ):
    requires.append('protobuf(>=2.4.1,<2.7.0)')
    install_requires.append('protobuf >=2.4.1, <2.7.0')
else:
    requires.append('python3_protobuf(>=2.4.1,<2.6.0)')
    install_requires.append('python3_protobuf >=2.4.1, <2.6.0')
=======
if platform.python_version() < '3.0':
    install_requires.append('protobuf >=2.4.1, <2.7.0')
    requires.append('protobuf(>=2.4.1,<2.7.0)')
    install_requires.append("riak_pb >=2.0.0")
    requires.append("riak_pb(>=2.0.0)")
else:
    install_requires.append('python3_protobuf >=2.4.1, <2.6.0')
    requires.append('python3_protobuf(>=2.4.1,<2.6.0)')
    install_requires.append("python3_riak_pb >=2.0.0")
    requires.append("python3_riak_pb(>=2.0.0)")
>>>>>>> 6de32c30

tests_require = []
if platform.python_version() < '2.7.0':
    tests_require.append("unittest2")

setup(
    name='riak',
    version=get_version(),
    packages=find_packages(),
    requires=requires,
    install_requires=install_requires,
    tests_require=tests_require,
    package_data={'riak': ['erl_src/*']},
    description='Python client for Riak',
    zip_safe=True,
    options={'easy_install': {'allow_hosts': 'pypi.python.org'}},
    include_package_data=True,
    license='Apache 2',
    platforms='Platform Independent',
    author='Basho Technologies',
    author_email='clients@basho.com',
    test_suite='riak.tests.suite',
    url='https://github.com/basho/riak-python-client',
<<<<<<< HEAD
    cmdclass={
        'build_messages': build_messages,
        'create_bucket_types': create_bucket_types,
        'setup_security': setup_security,
        'preconfigure': preconfigure,
        'configure': configure,
        'enable_security': enable_security,
        'disable_security': disable_security
    },
=======
    cmdclass={'create_bucket_types': create_bucket_types,
              'setup_timeseries': setup_timeseries,
              'setup_security': setup_security,
              'preconfigure': preconfigure,
              'configure': configure,
              'enable_security': enable_security,
              'disable_security': disable_security},
>>>>>>> 6de32c30
    classifiers=['License :: OSI Approved :: Apache Software License',
                 'Intended Audience :: Developers',
                 'Operating System :: OS Independent',
                 'Programming Language :: Python :: 2.6',
                 'Programming Language :: Python :: 2.7',
                 'Programming Language :: Python :: 3.3',
                 'Programming Language :: Python :: 3.4',
                 'Topic :: Database']
    )<|MERGE_RESOLUTION|>--- conflicted
+++ resolved
@@ -1,19 +1,11 @@
 #!/usr/bin/env python
-<<<<<<< HEAD
 
-import sys
-from setuptools import setup, find_packages
-from version import get_version
-from commands import preconfigure, configure, create_bucket_types, \
-    setup_security, enable_security, disable_security, \
-    build_messages
-=======
 import platform
 from setuptools import setup, find_packages
 from version import get_version
 from commands import preconfigure, configure, create_bucket_types, \
     setup_security, enable_security, disable_security, setup_timeseries
->>>>>>> 6de32c30
+    build_messages
 
 install_requires = ['six >= 1.8.0']
 requires = ['six(>=1.8.0)']
@@ -21,25 +13,13 @@
     install_requires.append("pyOpenSSL >= 0.14")
     requires.append("pyOpenSSL(>=0.14)")
 
-<<<<<<< HEAD
-if sys.version_info < (3, ):
-    requires.append('protobuf(>=2.4.1,<2.7.0)')
-    install_requires.append('protobuf >=2.4.1, <2.7.0')
-else:
-    requires.append('python3_protobuf(>=2.4.1,<2.6.0)')
-    install_requires.append('python3_protobuf >=2.4.1, <2.6.0')
-=======
 if platform.python_version() < '3.0':
     install_requires.append('protobuf >=2.4.1, <2.7.0')
-    requires.append('protobuf(>=2.4.1,<2.7.0)')
-    install_requires.append("riak_pb >=2.0.0")
-    requires.append("riak_pb(>=2.0.0)")
+    requires.append('protobuf(>=2.4.1, <2.7.0)')
 else:
     install_requires.append('python3_protobuf >=2.4.1, <2.6.0')
-    requires.append('python3_protobuf(>=2.4.1,<2.6.0)')
-    install_requires.append("python3_riak_pb >=2.0.0")
-    requires.append("python3_riak_pb(>=2.0.0)")
->>>>>>> 6de32c30
+    requires.append('python3_protobuf(>=2.4.1, <2.6.0)')
+
 
 tests_require = []
 if platform.python_version() < '2.7.0':
@@ -63,9 +43,9 @@
     author_email='clients@basho.com',
     test_suite='riak.tests.suite',
     url='https://github.com/basho/riak-python-client',
-<<<<<<< HEAD
     cmdclass={
         'build_messages': build_messages,
+        'setup_timeseries': setup_timeseries,
         'create_bucket_types': create_bucket_types,
         'setup_security': setup_security,
         'preconfigure': preconfigure,
@@ -73,15 +53,6 @@
         'enable_security': enable_security,
         'disable_security': disable_security
     },
-=======
-    cmdclass={'create_bucket_types': create_bucket_types,
-              'setup_timeseries': setup_timeseries,
-              'setup_security': setup_security,
-              'preconfigure': preconfigure,
-              'configure': configure,
-              'enable_security': enable_security,
-              'disable_security': disable_security},
->>>>>>> 6de32c30
     classifiers=['License :: OSI Approved :: Apache Software License',
                  'Intended Audience :: Developers',
                  'Operating System :: OS Independent',
