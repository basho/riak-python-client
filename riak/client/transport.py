--- conflicted
+++ resolved
@@ -18,11 +18,6 @@
 from riak.transports.http import is_retryable as is_http_retryable
 from riak.transports.pool import BadResource, ConnectionClosed
 from riak.transports.tcp import is_retryable as is_tcp_retryable
-<<<<<<< HEAD
-from riak.transports.http import is_retryable as is_http_retryable
-=======
-from six import PY2
->>>>>>> a7af78e8
 
 
 from http.client import HTTPException
