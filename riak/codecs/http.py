--- conflicted
+++ resolved
@@ -13,10 +13,7 @@
 # limitations under the License.
 
 import csv
-<<<<<<< HEAD
-=======
 import re
->>>>>>> a7af78e8
 
 from cgi import parse_header
 from email import message_from_string
@@ -77,20 +74,11 @@
             robj.key = headers["location"].strip().split("/")[-1]
         # If 300(Siblings), apply the siblings to the object
         elif status == 300:
-<<<<<<< HEAD
-            ctype, params = parse_header(headers['content-type'])
-            if ctype == 'multipart/mixed':
-                data = bytes_to_str(data)
-                boundary = re.compile('\r?\n--%s(?:--)?\r?\n' %
-                                      re.escape(params['boundary']))
-=======
             ctype, params = parse_header(headers["content-type"])
             if ctype == "multipart/mixed":
-                if six.PY3:
-                    data = bytes_to_str(data)
+                data = bytes_to_str(data)
                 boundary = re.compile("\r?\n--%s(?:--)?\r?\n" %
                                       re.escape(params["boundary"]))
->>>>>>> a7af78e8
                 parts = [message_from_string(p)
                          for p in re.split(boundary, data)[1:-1]]
                 robj.siblings = [
@@ -252,15 +240,9 @@
                     resdoc = doc
                 else:
                     # Riak Search 1.0 Legacy assumptions about format
-<<<<<<< HEAD
-                    resdoc['id'] = doc['id']
-                    if 'fields' in doc:
-                        for k, v in doc['fields'].items:
-=======
                     resdoc["id"] = doc["id"]
                     if "fields" in doc:
-                        for k, v in six.iteritems(doc["fields"]):
->>>>>>> a7af78e8
+                        for k, v in doc["fields"].items:
                             resdoc[k] = v
                 docs.append(resdoc)
             result["docs"] = docs
