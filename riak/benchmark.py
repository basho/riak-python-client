--- conflicted
+++ resolved
@@ -12,11 +12,6 @@
 # See the License for the specific language governing permissions and
 # limitations under the License.
 
-<<<<<<< HEAD
-import os
-=======
-
->>>>>>> a7af78e8
 import gc
 import os
 import sys
