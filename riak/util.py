# Copyright 2010-present Basho Technologies, Inc.
#
# Licensed under the Apache License, Version 2.0 (the "License");
# you may not use this file except in compliance with the License.
# You may obtain a copy of the License at
#
#     http://www.apache.org/licenses/LICENSE-2.0
#
# Unless required by applicable law or agreed to in writing, software
# distributed under the License is distributed on an "AS IS" BASIS,
# WITHOUT WARRANTIES OR CONDITIONS OF ANY KIND, either express or implied.
# See the License for the specific language governing permissions and
# limitations under the License.


import datetime
import sys
import warnings

from collections import Mapping
<<<<<<< HEAD
=======

from six import PY2, string_types
>>>>>>> a7af78e8

epoch = datetime.datetime.utcfromtimestamp(0)
try:
    import pytz
    epoch_tz = pytz.utc.localize(epoch)
except ImportError:
    from riak.tz import utc
    epoch_tz = datetime.datetime.fromtimestamp(0, tz=utc)


def unix_time_millis(dt):
    if dt.tzinfo:
        td = dt - epoch_tz
    else:
        td = dt - epoch
    tdms = ((td.days * 24 * 3600) + td.seconds) * 1000
    ms = td.microseconds // 1000
    return tdms + ms


def datetime_from_unix_time_millis(ut):
    if isinstance(ut, float):
        raise ValueError((
            "unix timestamp must not be a float",
            "it must be total milliseconds since epoch as an integer",
        ))
    utms = ut / 1000.0
    return datetime.datetime.utcfromtimestamp(utms)


def is_timeseries_supported(v=None):
    if v is None:
        v = sys.version_info
    return v < (3,) or (v[:3] >= (3, 4, 4) and v[:3] != (3, 5, 0))


def quacks_like_dict(object):
    """Check if object is dict-like"""
    return isinstance(object, Mapping)


def deep_merge(a, b):
    """Merge two deep dicts non-destructively

    Uses a stack to avoid maximum recursion depth exceptions

    >>> a = {"a": 1, "b": {1: 1, 2: 2}, "d": 6}
    >>> b = {"c": 3, "b": {2: 7}, "d": {"z": [1, 2, 3]}}
    >>> c = deep_merge(a, b)
    >>> from pprint import pprint; pprint(c)
    {"a": 1, "b": {1: 1, 2: 7}, "c": 3, "d": {"z": [1, 2, 3]}}
    """
    assert quacks_like_dict(a), quacks_like_dict(b)
    dst = a.copy()

    stack = [(dst, b)]
    while stack:
        current_dst, current_src = stack.pop()
        for key in current_src:
            if key not in current_dst:
                current_dst[key] = current_src[key]
            else:
                if (quacks_like_dict(current_src[key]) and quacks_like_dict(current_dst[key])):
                    stack.append((current_dst[key], current_src[key]))
                else:
                    current_dst[key] = current_src[key]
    return dst


def deprecated(message, stacklevel=3):
    """
    Prints a deprecation warning to the console.
    """
    warnings.warn(message, UserWarning, stacklevel=stacklevel)


class lazy_property(object):
    """
    A method decorator meant to be used for lazy evaluation and
    memoization of an object attribute. The property should represent
    immutable data, as it replaces itself on first access.
    """
    def __init__(self, fget):
        self.fget = fget
        self.__name__ = fget.__name__

    def __get__(self, obj, cls):
        if obj is None:
            return None
        value = self.fget(obj)
        setattr(obj, self.__name__, value)
        return value


def decode_index_value(index, value):
    if "_int" in bytes_to_str(index):
        return str_to_long(value)
    else:
        return bytes_to_str(value)


<<<<<<< HEAD
def bytes_to_str(value, encoding='utf-8'):
    if isinstance(value, str) or value is None:
=======
def bytes_to_str(value, encoding="utf-8"):
    if isinstance(value, string_types) or value is None:
>>>>>>> a7af78e8
        return value
    elif isinstance(value, list):
        return [bytes_to_str(elem) for elem in value]
    else:
        return value.decode(encoding)


<<<<<<< HEAD
def str_to_bytes(value, encoding='utf-8'):
    if value is None:
=======
def str_to_bytes(value, encoding="utf-8"):
    if PY2 or value is None:
>>>>>>> a7af78e8
        return value
    elif isinstance(value, list):
        return [str_to_bytes(elem) for elem in value]
    else:
        return value.encode(encoding)


def str_to_long(value, base=10):
    if value is None:
        return None
    else:
        return int(value, base)<|MERGE_RESOLUTION|>--- conflicted
+++ resolved
@@ -18,11 +18,6 @@
 import warnings
 
 from collections import Mapping
-<<<<<<< HEAD
-=======
-
-from six import PY2, string_types
->>>>>>> a7af78e8
 
 epoch = datetime.datetime.utcfromtimestamp(0)
 try:
@@ -124,13 +119,8 @@
         return bytes_to_str(value)
 
 
-<<<<<<< HEAD
-def bytes_to_str(value, encoding='utf-8'):
+def bytes_to_str(value, encoding="utf-8"):
     if isinstance(value, str) or value is None:
-=======
-def bytes_to_str(value, encoding="utf-8"):
-    if isinstance(value, string_types) or value is None:
->>>>>>> a7af78e8
         return value
     elif isinstance(value, list):
         return [bytes_to_str(elem) for elem in value]
@@ -138,13 +128,8 @@
         return value.decode(encoding)
 
 
-<<<<<<< HEAD
-def str_to_bytes(value, encoding='utf-8'):
+def str_to_bytes(value, encoding="utf-8"):
     if value is None:
-=======
-def str_to_bytes(value, encoding="utf-8"):
-    if PY2 or value is None:
->>>>>>> a7af78e8
         return value
     elif isinstance(value, list):
         return [str_to_bytes(elem) for elem in value]
