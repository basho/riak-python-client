--- conflicted
+++ resolved
@@ -1,13 +1,9 @@
-<<<<<<< HEAD
-import collections
 import warnings
-=======
 try:
     from collections import Mapping
 except ImportError:
     # compatibility with Python 2.5
     Mapping = dict
->>>>>>> 02c6c261
 
 def quacks_like_dict(object):
     """Check if object is dict-like"""
