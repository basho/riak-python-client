--- conflicted
+++ resolved
@@ -12,11 +12,6 @@
 # See the License for the specific language governing permissions and
 # limitations under the License.
 
-<<<<<<< HEAD
-=======
-from six import PY2, string_types
-
->>>>>>> a7af78e8
 
 class Table(object):
     """
@@ -33,21 +28,9 @@
         :param name: The table"s name
         :type name: string
         """
-<<<<<<< HEAD
         if not isinstance(name, str):
-            raise TypeError('Table name must be a string')
-
-=======
-        if not isinstance(name, string_types):
             raise TypeError("Table name must be a string")
 
-        if PY2:
-            try:
-                name = name.encode("ascii")
-            except UnicodeError:
-                raise TypeError("Unicode table names are not supported.")
-
->>>>>>> a7af78e8
         self._client = client
         self.name = name
 
