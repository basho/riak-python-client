--- conflicted
+++ resolved
@@ -35,23 +35,7 @@
 from riak.transports.http.stream import (
     RiakHttpKeyStream,
     RiakHttpMapReduceStream
-<<<<<<< HEAD
     )
-from riak.mapreduce import RiakLink
-=======
-)
-from riak.metadata import (
-    MD_CHARSET,
-    MD_CTYPE,
-    MD_ENCODING,
-    MD_INDEX,
-    MD_LASTMOD,
-    MD_LINKS,
-    MD_USERMETA,
-    MD_VTAG,
-    MD_DELETED
-)
->>>>>>> b663639b
 from riak import RiakError
 from riak.multidict import MultiDict
 from xml.etree import ElementTree
@@ -164,11 +148,7 @@
             response = self._request('PUT', url, headers, content)
 
         if return_body:
-<<<<<<< HEAD
             return self.parse_body(robj, response, [200, 201, 204, 300])
-=======
-            return self.parse_body(response, [200, 201, 204, 300])
->>>>>>> b663639b
         else:
             self.check_http_code(response, [204])
             return None
@@ -516,7 +496,10 @@
         """
         Convert the link tuple to a link header string. Used internally.
         """
-        bucket, key, tag = link
+        try: 
+            bucket, key, tag = link
+        except ValueError:
+            raise RiakError("Invalid link tuple %s" % link)
         tag = tag if tag is not None else bucket
         url = self.object_path(bucket, key)
         header = '<%s>; riaktag="%s"' % (url, tag)
