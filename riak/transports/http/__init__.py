"""
Copyright 2010 Rusty Klophaus <rusty@basho.com>
Copyright 2010 Justin Sheehy <justin@basho.com>
Copyright 2009 Jay Baird <jay@mochimedia.com>

This file is provided to you under the Apache License,
Version 2.0 (the "License"); you may not use this file
except in compliance with the License.  You may obtain
a copy of the License at

  http://www.apache.org/licenses/LICENSE-2.0

Unless required by applicable law or agreed to in writing,
software distributed under the License is distributed on an
"AS IS" BASIS, WITHOUT WARRANTIES OR CONDITIONS OF ANY
KIND, either express or implied.  See the License for the
specific language governing permissions and limitations
under the License.
"""

import httplib
from riak.transports.pool import Pool
from riak.transports.http.transport import RiakHttpTransport


class RiakHttpPool(Pool):
    """
    A pool of HTTP(S) transport connections.
    """
    def __init__(self, client, **options):
        self.client = client
        self.options = options
        if client.protocol == 'https':
            self.connection_class = httplib.HTTPSConnection
        else:
            self.connection_class = httplib.HTTPConnection
        super(RiakHttpPool, self).__init__()

    def create_resource(self):
        node = self.client._choose_node()
        return RiakHttpTransport(node=node,
                                 client=self.client,
                                 connection_class=self.connection_class,
                                 **self.options)

    def destroy_resource(self, transport):
        transport.close()


CONN_CLOSED_ERRORS = (
    httplib.NotConnected,
    httplib.IncompleteRead,
<<<<<<< HEAD
    httplib.ImproperConnectionState
)
=======
    httplib.ImproperConnectionState,
    httplib.BadStatusLine
    )
>>>>>>> dc5bd99e


def is_retryable(err):
    """
    Determines if the given exception is something that is
    network/socket-related and should thus cause the HTTP connection
    to close and the operation retried on another node.

    :rtype: boolean
    """
    for errtype in CONN_CLOSED_ERRORS:
        if isinstance(err, errtype):
            return True
    return False<|MERGE_RESOLUTION|>--- conflicted
+++ resolved
@@ -50,14 +50,9 @@
 CONN_CLOSED_ERRORS = (
     httplib.NotConnected,
     httplib.IncompleteRead,
-<<<<<<< HEAD
-    httplib.ImproperConnectionState
-)
-=======
     httplib.ImproperConnectionState,
     httplib.BadStatusLine
     )
->>>>>>> dc5bd99e
 
 
 def is_retryable(err):
