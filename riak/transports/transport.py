--- conflicted
+++ resolved
@@ -46,16 +46,9 @@
         """
         Returns a random client identifier
         """
-<<<<<<< HEAD
-        return ('py_%s' %
+        return ("py_%s" %
                 base64.b64encode(bytes(str(random.randint(1, 0x40000000)),
                                        'ascii')))
-=======
-        if PY2:
-            return (f"py_{base64.b64encode(str(random.randint(1, 0x40000000)))}")
-        else:
-            return (f"py_{base64.b64encode(bytes(str(random.randint(1, 0x40000000)),'ascii'))}")
->>>>>>> a7af78e8
 
     @classmethod
     def make_fixed_client_id(self):
