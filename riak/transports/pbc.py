"""
Copyright 2010 Rusty Klophaus <rusty@basho.com>
Copyright 2010 Justin Sheehy <justin@basho.com>
Copyright 2009 Jay Baird <jay@mochimedia.com>

This file is provided to you under the Apache License,
Version 2.0 (the "License"); you may not use this file
except in compliance with the License.  You may obtain
a copy of the License at

  http://www.apache.org/licenses/LICENSE-2.0

Unless required by applicable law or agreed to in writing,
software distributed under the License is distributed on an
"AS IS" BASIS, WITHOUT WARRANTIES OR CONDITIONS OF ANY
KIND, either express or implied.  See the License for the
specific language governing permissions and limitations
under the License.
"""
import socket, struct

try:
    import json
except ImportError:
    import simplejson as json

from transport import RiakTransport
from riak.metadata import *
from riak.mapreduce import RiakMapReduce, RiakLink
from riak import RiakError
import riakclient_pb2

## Protocol codes
MSG_CODE_ERROR_RESP           =  0
MSG_CODE_PING_REQ             =  1
MSG_CODE_PING_RESP            =  2
MSG_CODE_GET_CLIENT_ID_REQ    =  3
MSG_CODE_GET_CLIENT_ID_RESP   =  4
MSG_CODE_SET_CLIENT_ID_REQ    =  5
MSG_CODE_SET_CLIENT_ID_RESP   =  6
MSG_CODE_GET_SERVER_INFO_REQ  =  7
MSG_CODE_GET_SERVER_INFO_RESP =  8
MSG_CODE_GET_REQ              =  9
MSG_CODE_GET_RESP             = 10
MSG_CODE_PUT_REQ              = 11
MSG_CODE_PUT_RESP             = 12
MSG_CODE_DEL_REQ              = 13
MSG_CODE_DEL_RESP             = 14
MSG_CODE_LIST_BUCKETS_REQ     = 15
MSG_CODE_LIST_BUCKETS_RESP    = 16
MSG_CODE_LIST_KEYS_REQ        = 17
MSG_CODE_LIST_KEYS_RESP       = 18
MSG_CODE_GET_BUCKET_REQ       = 19
MSG_CODE_GET_BUCKET_RESP      = 20
MSG_CODE_SET_BUCKET_REQ       = 21
MSG_CODE_SET_BUCKET_RESP      = 22
MSG_CODE_MAPRED_REQ           = 23
MSG_CODE_MAPRED_RESP          = 24

RIAKC_RW_ONE = 4294967294
RIAKC_RW_QUORUM = 4294967293
RIAKC_RW_ALL = 4294967292
RIAKC_RW_DEFAULT = 4294967291




class RiakPbcTransport(RiakTransport):
    """
    The RiakPbcTransport object holds a connection to the protocol buffers interface
    on the riak server.
    """
    rw_names = {
        'default' : RIAKC_RW_DEFAULT,
        'all' : RIAKC_RW_ALL,
        'quorum' : RIAKC_RW_QUORUM,
        'one' : RIAKC_RW_ONE
        }
    def __init__(self, host='127.0.0.1', port=8087, client_id=None):
        """
        Construct a new RiakPbcTransport object.
        @param string host - Hostname or IP address (default '127.0.0.1')
        @param int port - Port number (default 8087)
        """
        super(RiakPbcTransport, self).__init__()
        self._host = host
        self._port = port
        self._client_id = client_id
        self._sock = None

    def translate_rw_val(self, rw):
        val = self.rw_names.get(rw)
        if val is None:
            return rw
        return val

    def __copy__(self):
        return RiakPbcTransport(self._host, self._port)

    def ping(self):
        """
        Ping the remote server
        @return boolean
        """
        self.maybe_connect()
        self.send_msg_code(MSG_CODE_PING_REQ)
        msg_code, msg = self.recv_msg()
        if msg_code == MSG_CODE_PING_RESP:
            return 1
        else:
            return 0

    def get_client_id(self):
        """
        Get the client id used by this connection
        """
        self.maybe_connect()
        self.send_msg_code(MSG_CODE_GET_CLIENT_ID_REQ)
        msg_code, resp = self.recv_msg()
        if msg_code == MSG_CODE_GET_CLIENT_ID_RESP:
            return resp.client_id
        else:
            raise RiakError("unexpected protocol buffer message code: %d"%msg_code)

    def set_client_id(self, client_id):
        """
        Set the client id used by this connection
        """
        req = riakclient_pb2.RpbSetClientIdReq()
        req.client_id = client_id

        self.maybe_connect()
        self.send_msg(MSG_CODE_SET_CLIENT_ID_REQ, req)
        msg_code, resp = self.recv_msg()
        if msg_code == MSG_CODE_SET_CLIENT_ID_RESP:
            return True
        else:
            raise RiakError("unexpected protocol buffer message code: %d"%msg_code)

    def get(self, robj, r = None, vtag = None):
        """
        Serialize get request and deserialize response
        """
        if vtag is not None:
            raise RiakError("PB transport does not support vtags")

        bucket = robj.get_bucket()

        req = riakclient_pb2.RpbGetReq()
        req.r = self.translate_rw_val(r)

        req.bucket = bucket.get_name()
        req.key = robj.get_key()

        self.maybe_connect()
        self.send_msg(MSG_CODE_GET_REQ, req)
        msg_code, resp = self.recv_msg()
        if msg_code == MSG_CODE_GET_RESP:
            contents = []
            for c in resp.content:
                contents.append(self.decode_content(c))
            return resp.vclock, contents
        else:
            return 0

    def put(self, robj, w = None, dw = None, return_body = True):
        """
        Serialize get request and deserialize response
        """
        bucket = robj.get_bucket()

        req = riakclient_pb2.RpbPutReq()
        req.w = self.translate_rw_val(w)
        req.dw = self.translate_rw_val(dw)
        if return_body:
            req.return_body = 1

        req.bucket = bucket.get_name()
        req.key = robj.get_key()
        vclock = robj.vclock()
        if vclock is not None:
            req.vclock = vclock

        self.pbify_content(robj.get_metadata(), robj.get_encoded_data(), req.content)

        self.maybe_connect()
        self.send_msg(MSG_CODE_PUT_REQ, req)
        msg_code, resp = self.recv_msg()
        if msg_code != MSG_CODE_PUT_RESP:
            raise RiakError("unexpected protocol buffer message code: %d"%msg_code)
        if resp is not None:
            contents = []
            for c in resp.content:
                contents.append(self.decode_content(c))
            return resp.vclock, contents

    def delete(self, robj, rw = None):
        """
        Serialize get request and deserialize response
        """
        bucket = robj.get_bucket()

        req = riakclient_pb2.RpbDelReq()
        req.rw = self.translate_rw_val(rw)

        req.bucket = bucket.get_name()
        req.key = robj.get_key()

        self.maybe_connect()
        self.send_msg(MSG_CODE_DEL_REQ, req)
        msg_code, resp = self.recv_msg()
        if msg_code != MSG_CODE_DEL_RESP:
            raise RiakError("unexpected protocol buffer message code: %d"%msg_code)
        return self

    def get_keys(self, bucket):
        """
        Lists all keys within a bucket.
        """
        req = riakclient_pb2.RpbListKeysReq()
        req.bucket = bucket.get_name()

        self.maybe_connect()
        self.send_msg(MSG_CODE_LIST_KEYS_REQ, req)
        keys = []
        while True:
            msg_code, resp = self.recv_msg()
            if msg_code != MSG_CODE_LIST_KEYS_RESP:
                raise RiakError("unexpected protocol buffer message code: %d"%msg_code)

            for key in resp.keys:
                keys.append(key)

            if resp.HasField("done") and resp.done:
                break

        return keys

    def get_buckets(self):
        """
        Serialize bucket listing request and deserialize response
        """
        self.maybe_connect()
        self.send_msg_code(MSG_CODE_LIST_BUCKETS_REQ)
        msg_code, resp = self.recv_msg()
        if msg_code != MSG_CODE_LIST_BUCKETS_RESP:
          raise RiakError("unexpected protocol buffer message code: %d"%msg_code)
        return resp.buckets

    def get_bucket_props(self, bucket):
        """
        Serialize bucket property request and deserialize response
        """
        req = riakclient_pb2.RpbGetBucketReq()
        req.bucket = bucket.get_name()

        self.maybe_connect()
        self.send_msg(MSG_CODE_GET_BUCKET_REQ, req)
        msg_code, resp = self.recv_msg()
        if msg_code != MSG_CODE_GET_BUCKET_RESP:
            raise RiakError("unexpected protocol buffer message code: %d"%msg_code)
        props = {}
        if resp.props.HasField('n_val'):
            props['n_val'] = resp.props.n_val
        if resp.props.HasField('allow_mult'):
            props['allow_mult'] = resp.props.allow_mult

        return props


    def set_bucket_props(self, bucket, props):
        """
        Serialize set bucket property request and deserialize response
        """
        req = riakclient_pb2.RpbSetBucketReq()
        req.bucket = bucket.get_name()
        if not 'n_val' in props and not 'allow_mult' in props: return self

        if 'n_val' in props:
            req.props.n_val = props['n_val']
        if 'allow_mult' in props:
            req.props.allow_mult = props['allow_mult']

        self.maybe_connect()
        self.send_msg(MSG_CODE_SET_BUCKET_REQ, req)
        msg_code, resp = self.recv_msg()
        if msg_code != MSG_CODE_SET_BUCKET_RESP:
            raise RiakError("unexpected protocol buffer message code: %d"%msg_code)

        return self

    def mapred(self, inputs, query, timeout=None):
        # Construct the job, optionally set the timeout...
        job = {'inputs':inputs, 'query':query}
        if timeout is not None:
            job['timeout'] = timeout

        content = json.dumps(job)

        req = riakclient_pb2.RpbMapRedReq()
        req.request = content
        req.content_type = "application/json"

        self.maybe_connect()
        self.send_msg(MSG_CODE_MAPRED_REQ, req)

        # dictionary of phase results - each content should be an encoded array
        # which is appended to the result for that phase.
        result = {}
        while True:
            msg_code, resp = self.recv_msg()
            if msg_code != MSG_CODE_MAPRED_RESP:
                raise RiakError("unexpected protocol buffer message code: %d"%msg_code)
            if resp.HasField("phase") and resp.HasField("response"):
                content = json.loads(resp.response)
                if resp.phase in result:
                    result[resp.phase] += content
                else:
                    result[resp.phase] = content

            if resp.HasField("done") and resp.done:
                break;

        # If a single result - return the same as the HTTP interface does
        # otherwise return all the phase information
        if not len(result):
            return None
        elif len(result) == 1:
            return result[max(result.keys())]
        else:
            return result


    def maybe_connect(self):
        if self._sock is None:
            self._sock = s = socket.socket(socket.AF_INET, socket.SOCK_STREAM)

            try:
                s.connect((self._host, self._port))
            except:
                self._sock = None
                raise

            if self._client_id:
                self.set_client_id(self._client_id)

    def send_msg_code(self, msg_code):
        pkt = struct.pack("!iB", 1, msg_code)
        self._sock.send(pkt)

    def encode_msg(self, msg_code, msg):
        str = msg.SerializeToString()
        slen = len(str)
        hdr = struct.pack("!iB", 1 + slen, msg_code)
        return hdr + str

    def send_msg(self, msg_code, msg):
        pkt = self.encode_msg(msg_code, msg)
        sent_len = self._sock.send(pkt)
        if sent_len != len(pkt):
            raise RiakError("PB socket returned short write {0} - expected {1}".
                            format(sent_len, len(pkt)))

    def recv_msg(self):
        self.recv_pkt()
        msg_code, = struct.unpack("B", self._inbuf[:1])
        if msg_code == MSG_CODE_ERROR_RESP:
            msg = riakclient_pb2.RpbErrorResp()
            msg.ParseFromString(self._inbuf[1:])
            raise Exception(msg.errmsg)
        elif msg_code == MSG_CODE_PING_RESP:
            msg = None
        elif msg_code == MSG_CODE_GET_CLIENT_ID_RESP:
            msg = riakclient_pb2.RpbGetClientIdResp()
            msg.ParseFromString(self._inbuf[1:])
        elif msg_code == MSG_CODE_SET_CLIENT_ID_RESP:
            msg = None
        elif msg_code == MSG_CODE_GET_RESP:
            msg = riakclient_pb2.RpbGetResp()
            msg.ParseFromString(self._inbuf[1:])
        elif msg_code == MSG_CODE_PUT_RESP:
            msg = riakclient_pb2.RpbPutResp()
            msg.ParseFromString(self._inbuf[1:])
        elif msg_code == MSG_CODE_DEL_RESP:
            msg = None
        elif msg_code == MSG_CODE_LIST_KEYS_RESP:
            msg = riakclient_pb2.RpbListKeysResp()
            msg.ParseFromString(self._inbuf[1:])
        elif msg_code == MSG_CODE_LIST_BUCKETS_RESP:
            msg = riakclient_pb2.RpbListBucketsResp()
            msg.ParseFromString(self._inbuf[1:])
        elif msg_code == MSG_CODE_GET_BUCKET_RESP:
            msg = riakclient_pb2.RpbGetBucketResp()
            msg.ParseFromString(self._inbuf[1:])
        elif msg_code == MSG_CODE_SET_BUCKET_RESP:
            msg = None
        elif msg_code == MSG_CODE_MAPRED_RESP:
            msg = riakclient_pb2.RpbMapRedResp()
            msg.ParseFromString(self._inbuf[1:])
        else:
            raise Exception("unknown msg code {0}".format(msg_code))
        return msg_code, msg


    def recv_pkt(self):
        nmsglen = self._sock.recv(4)
        if len(nmsglen) != 4:
            self._sock = None
            raise RiakError("Socket returned short packet length {0} - expected 4".
                            format(nmsglen))
        msglen, = struct.unpack('!i', nmsglen)
        self._inbuf_len = msglen
        self._inbuf = ''
        while len(self._inbuf) < msglen:
            want_len = min(8192, msglen - len(self._inbuf))
            recv_buf = self._sock.recv(want_len)
            if not recv_buf: break
            self._inbuf += recv_buf
        if len(self._inbuf) != self._inbuf_len:
            raise RiakError("Socket returned short packet {0} - expected {1}".
                            format(len(self._inbuf), self._inbuf_len))

    def decode_contents(self, rpb_contents):
        contents = []
        for rpb_c in rpb_contents:
            contents.append(self.decode_content(rpb_c))
        return contents

    def decode_content(self, rpb_content):
        metadata = {}
        if rpb_content.HasField("content_type"):
            metadata[MD_CTYPE] = rpb_content.content_type
        if rpb_content.HasField("charset"):
            metadata[MD_CHARSET] = rpb_content.charset
        if rpb_content.HasField("content_encoding"):
            metadata[MD_ENCODING] = rpb_content.content_encoding
        if rpb_content.HasField("vtag"):
            metadata[MD_VTAG] = rpb_content.vtag
        links = []
        for link in rpb_content.links:
            if link.HasField("bucket"):
                bucket = link.bucket
            else:
                bucket = None
            if link.HasField("key"):
                key = link.key
            else:
                key = None
            if link.HasField("tag"):
                tag = link.tag
            else:
                tag = None
            links.append(RiakLink(bucket, key, tag))
        if links:
            metadata[MD_LINKS] = links
        if rpb_content.HasField("last_mod"):
            metadata[MD_LASTMOD] = rpb_content.last_mod
        if rpb_content.HasField("last_mod_usecs"):
            metadata[MD_LASTMOD_USECS] = rpb_content.last_mod_usecs
        usermeta = {}
        for usermd in rpb_content.usermeta:
            usermeta[usermd.key] = usermd.value
        if len(usermeta) > 0:
            metadata[MD_USERMETA] = usermeta
        return metadata, rpb_content.value

    def pbify_content(self, metadata, data, rpb_content) :
        # Convert the broken out fields, building up
        # pbmetadata for any unknown ones
        for k,v in metadata.iteritems():
            if k == MD_CTYPE:
                rpb_content.content_type = v
            elif k == MD_CHARSET:
                rpb_content.charset = v
            elif k == MD_ENCODING:
                rpb_content.charset = v
            elif k == MD_USERMETA:
                for uk, uv in v.iteritems():
                    pair = rpb_content.usermeta.add()
                    pair.key = uk
                    pair.value = uv
            elif k == MD_LINKS:
                for link in v:
                    pb_link = rpb_content.links.add()
                    pb_link.bucket = link.get_bucket()
                    pb_link.key = link.get_key()
                    pb_link.tag = link.get_tag()
        rpb_content.value = data

from Queue import Empty, Full, Queue
import contextlib
class RiakPbcCachedTransport(RiakTransport):
    """Threadsafe pool of PBC connections, based on urllib3's pool [aka Queue]"""
    def __init__(self, host='127.0.0.1', port=8087, client_id=None, maxsize=0, block=False, timeout=None):
        self.host = host
        self.port = port
        self.client_id = client_id
        self.block = block
        self.timeout = timeout

        self.pool = Queue(maxsize)
        # Fill the queue up so that doing get() on it will block properly (check Queue#get)
        [self.pool.put(None) for _ in xrange(maxsize)]

    def _new_connection(self):
        """New PBC connection"""
        return RiakPbcTransport(self.host, self.port, self.client_id)

    def _get_connection(self):
        connection = None
        try:
            connection = self.pool.get(block=self.block, timeout=self.timeout)
        except Empty:
            pass
        return connection or self._new_connection()

    def _put_connection(self, connection):
        try:
            self.pool.put(connection, block=False)
        except Full:
            pass

    @contextlib.contextmanager
    def _get_connection_from_pool(self):
        """checkout conn, try operation, put conn back in pool"""
        connection = self._get_connection()
        try:
            yield connection
        finally:
            self._put_connection(connection)

    def ping(self):
        """
        Ping the remote server
        @return boolean
        """
        with self._get_connection_from_pool() as connection:
            return connection.ping()

    def get(self, robj, r = None, vtag = None):
        """
        Serialize get request and deserialize response
        @return (vclock=None, [(metadata, value)]=None)
        """
        with self._get_connection_from_pool() as connection:
            return connection.get(robj, r, vtag)

    def put(self, robj, w = None, dw = None, return_body = True):
        """
        Serialize put request and deserialize response - if 'content'
        is true, retrieve the updated metadata/content
        @return (vclock=None, [(metadata, value)]=None)
        """
        with self._get_connection_from_pool() as connection:
            return connection.put(robj, w, dw, return_body)

    def delete(self, robj, rw = None):
        """
        Serialize delete request and deserialize response
        @return true
        """
        with self._get_connection_from_pool() as connection:
            return connection.delete(robj, rw)

    def get_buckets(self):
        """
        Serialize bucket listing request and deserialize response
        """
        with self._get_connection_from_pool() as connection:
            return connection.get_buckets()

    def get_bucket_props(self, bucket) :
        """
        Serialize get bucket property request and deserialize response
        @return dict()
        """
        with self._get_connection_from_pool() as connection:
            return connection.get_bucket_props(bucket)

    def set_bucket_props(self, bucket, props) :
        """
        Serialize set bucket property request and deserialize response
        bucket = bucket object
        props = dictionary of properties
        @return boolean
        """
        with self._get_connection_from_pool() as connection:
            return connection.set_bucket_props(bucket, props)

    def mapred(self, inputs, query, timeout = None) :
        """
        Serialize map/reduce request
        """
        with self._get_connection_from_pool() as connection:
            return connection.mapred(inputs, query, timeout)

    def set_client_id(self, client_id):
        """Mmm, this can turn ugly if you use different id for different objects in the pool"""
        with self._get_connection_from_pool() as connection:
            return connection.set_client_id(client_id)

    def get_client_id(self):
        """see set_client_id notes, you can do wrong with this"""
<<<<<<< HEAD
        with self._get_connection_from_pool() as connection:
            return connection.get_client_id()
    
=======
        return self._make_call(lambda conn: conn.get_client_id())
>>>>>>> cae6b77f
<|MERGE_RESOLUTION|>--- conflicted
+++ resolved
@@ -601,10 +601,5 @@
 
     def get_client_id(self):
         """see set_client_id notes, you can do wrong with this"""
-<<<<<<< HEAD
-        with self._get_connection_from_pool() as connection:
-            return connection.get_client_id()
-    
-=======
-        return self._make_call(lambda conn: conn.get_client_id())
->>>>>>> cae6b77f
+        with self._get_connection_from_pool() as connection:
+            return connection.get_client_id()