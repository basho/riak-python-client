<<<<<<< HEAD
import riak.pb
import riak.pb.riak_pb2
import riak.pb.riak_dt_pb2
import riak.pb.riak_kv_pb2
=======
import logging
import riak_pb
import datetime
>>>>>>> 6de32c30

from riak import RiakError
from riak.content import RiakContent
from riak.util import decode_index_value, str_to_bytes, bytes_to_str
from riak.multidict import MultiDict

from six import string_types, PY2

epoch = datetime.datetime.utcfromtimestamp(0)


def _invert(d):
    out = {}
    for key in d:
        value = d[key]
        out[value] = key
    return out

REPL_TO_PY = {
    riak.pb.riak_pb2.RpbBucketProps.FALSE: False,
    riak.pb.riak_pb2.RpbBucketProps.TRUE: True,
    riak.pb.riak_pb2.RpbBucketProps.REALTIME: 'realtime',
    riak.pb.riak_pb2.RpbBucketProps.FULLSYNC: 'fullsync'
}

REPL_TO_PB = _invert(REPL_TO_PY)

RIAKC_RW_ONE = 4294967294
RIAKC_RW_QUORUM = 4294967293
RIAKC_RW_ALL = 4294967292
RIAKC_RW_DEFAULT = 4294967291

QUORUM_TO_PB = {'default': RIAKC_RW_DEFAULT,
                'all': RIAKC_RW_ALL,
                'quorum': RIAKC_RW_QUORUM,
                'one': RIAKC_RW_ONE}

QUORUM_TO_PY = _invert(QUORUM_TO_PB)

NORMAL_PROPS = ['n_val', 'allow_mult', 'last_write_wins', 'old_vclock',
                'young_vclock', 'big_vclock', 'small_vclock', 'basic_quorum',
                'notfound_ok', 'search', 'backend', 'search_index', 'datatype',
                'write_once']
COMMIT_HOOK_PROPS = ['precommit', 'postcommit']
MODFUN_PROPS = ['chash_keyfun', 'linkfun']
QUORUM_PROPS = ['r', 'pr', 'w', 'pw', 'dw', 'rw']

MAP_FIELD_TYPES = {
    riak.pb.riak_dt_pb2.MapField.COUNTER: 'counter',
    riak.pb.riak_dt_pb2.MapField.SET: 'set',
    riak.pb.riak_dt_pb2.MapField.REGISTER: 'register',
    riak.pb.riak_dt_pb2.MapField.FLAG: 'flag',
    riak.pb.riak_dt_pb2.MapField.MAP: 'map',
    'counter': riak.pb.riak_dt_pb2.MapField.COUNTER,
    'set': riak.pb.riak_dt_pb2.MapField.SET,
    'register': riak.pb.riak_dt_pb2.MapField.REGISTER,
    'flag': riak.pb.riak_dt_pb2.MapField.FLAG,
    'map': riak.pb.riak_dt_pb2.MapField.MAP
}

DT_FETCH_TYPES = {
    riak.pb.riak_dt_pb2.DtFetchResp.COUNTER: 'counter',
    riak.pb.riak_dt_pb2.DtFetchResp.SET: 'set',
    riak.pb.riak_dt_pb2.DtFetchResp.MAP: 'map'
}


class RiakPbcCodec(object):
    """
    Protobuffs Encoding and decoding methods for RiakPbcTransport.
    """

    def __init__(self, **unused_args):
        if riak.pb is None:
            raise NotImplementedError("this transport is not available")
        super(RiakPbcCodec, self).__init__(**unused_args)

    def _unix_time_millis(self, dt):
        td = dt - epoch
        try:
            return int(dt.total_seconds() * 1000.0)
        except AttributeError:
            # NB: python 2.6 must use this method
            return int(((td.microseconds +
                         (td.seconds + td.days * 24 * 3600) * 10**6) /
                        10**6) * 1000.0)

    def _datetime_from_unix_time_millis(self, ut):
        return datetime.datetime.utcfromtimestamp(ut / 1000.0)

    def _encode_quorum(self, rw):
        """
        Converts a symbolic quorum value into its on-the-wire
        equivalent.

        :param rw: the quorum
        :type rw: string, integer
        :rtype: integer
        """
        if rw in QUORUM_TO_PB:
            return QUORUM_TO_PB[rw]
        elif type(rw) is int and rw >= 0:
            return rw
        else:
            return None

    def _decode_quorum(self, rw):
        """
        Converts a protobuf quorum value to a symbolic value if
        necessary.

        :param rw: the quorum
        :type rw: int
        :rtype int or string
        """
        if rw in QUORUM_TO_PY:
            return QUORUM_TO_PY[rw]
        else:
            return rw

    def _decode_contents(self, contents, obj):
        """
        Decodes the list of siblings from the protobuf representation
        into the object.

        :param contents: a list of RpbContent messages
        :type contents: list
        :param obj: a RiakObject
        :type obj: RiakObject
        :rtype RiakObject
        """
        obj.siblings = [self._decode_content(c, RiakContent(obj))
                        for c in contents]
        # Invoke sibling-resolution logic
        if len(obj.siblings) > 1 and obj.resolver is not None:
            obj.resolver(obj)
        return obj

    def _decode_content(self, rpb_content, sibling):
        """
        Decodes a single sibling from the protobuf representation into
        a RiakObject.

        :param rpb_content: a single RpbContent message
        :type rpb_content: riak.pb.riak_pb2.RpbContent
        :param sibling: a RiakContent sibling container
        :type sibling: RiakContent
        :rtype: RiakContent
        """

        if rpb_content.HasField("deleted") and rpb_content.deleted:
            sibling.exists = False
        else:
            sibling.exists = True
        if rpb_content.HasField("content_type"):
            sibling.content_type = bytes_to_str(rpb_content.content_type)
        if rpb_content.HasField("charset"):
            sibling.charset = bytes_to_str(rpb_content.charset)
        if rpb_content.HasField("content_encoding"):
            sibling.content_encoding = \
                bytes_to_str(rpb_content.content_encoding)
        if rpb_content.HasField("vtag"):
            sibling.etag = bytes_to_str(rpb_content.vtag)

        sibling.links = [self._decode_link(link)
                         for link in rpb_content.links]
        if rpb_content.HasField("last_mod"):
            sibling.last_modified = float(rpb_content.last_mod)
            if rpb_content.HasField("last_mod_usecs"):
                sibling.last_modified += rpb_content.last_mod_usecs / 1000000.0

        sibling.usermeta = dict([(bytes_to_str(usermd.key),
                                  bytes_to_str(usermd.value))
                                 for usermd in rpb_content.usermeta])
        sibling.indexes = set([(bytes_to_str(index.key),
                                decode_index_value(index.key, index.value))
                               for index in rpb_content.indexes])
        sibling.encoded_data = rpb_content.value

        return sibling

    def _encode_content(self, robj, rpb_content):
        """
        Fills an RpbContent message with the appropriate data and
        metadata from a RiakObject.

        :param robj: a RiakObject
        :type robj: RiakObject
        :param rpb_content: the protobuf message to fill
        :type rpb_content: riak.pb.riak_pb2.RpbContent
        """
        if robj.content_type:
            rpb_content.content_type = str_to_bytes(robj.content_type)
        if robj.charset:
            rpb_content.charset = str_to_bytes(robj.charset)
        if robj.content_encoding:
            rpb_content.content_encoding = str_to_bytes(robj.content_encoding)
        for uk in robj.usermeta:
            pair = rpb_content.usermeta.add()
            pair.key = str_to_bytes(uk)
            pair.value = str_to_bytes(robj.usermeta[uk])
        for link in robj.links:
            pb_link = rpb_content.links.add()
            try:
                bucket, key, tag = link
            except ValueError:
                raise RiakError("Invalid link tuple %s" % link)

            pb_link.bucket = str_to_bytes(bucket)
            pb_link.key = str_to_bytes(key)
            if tag:
                pb_link.tag = str_to_bytes(tag)
            else:
                pb_link.tag = str_to_bytes('')

        for field, value in robj.indexes:
            pair = rpb_content.indexes.add()
            pair.key = str_to_bytes(field)
            pair.value = str_to_bytes(str(value))

        # Python 2.x data is stored in a string
        if PY2:
            rpb_content.value = str(robj.encoded_data)
        else:
            rpb_content.value = robj.encoded_data

    def _decode_link(self, link):
        """
        Decodes an RpbLink message into a tuple

        :param link: an RpbLink message
        :type link: riak.pb.riak_pb2.RpbLink
        :rtype tuple
        """

        if link.HasField("bucket"):
            bucket = bytes_to_str(link.bucket)
        else:
            bucket = None
        if link.HasField("key"):
            key = bytes_to_str(link.key)
        else:
            key = None
        if link.HasField("tag"):
            tag = bytes_to_str(link.tag)
        else:
            tag = None

        return (bucket, key, tag)

    def _decode_index_value(self, index, value):
        """
        Decodes a secondary index value into the correct Python type.
        :param index: the name of the index
        :type index: str
        :param value: the value of the index entry
        :type  value: str
        :rtype str or int
        """
        if index.endswith("_int"):
            return int(value)
        else:
            return bytes_to_str(value)

    def _encode_bucket_props(self, props, msg):
        """
        Encodes a dict of bucket properties into the protobuf message.

        :param props: bucket properties
        :type props: dict
        :param msg: the protobuf message to fill
        :type msg: riak.pb.riak_pb2.RpbSetBucketReq
        """
        for prop in NORMAL_PROPS:
            if prop in props and props[prop] is not None:
                if isinstance(props[prop], string_types):
                    setattr(msg.props, prop, str_to_bytes(props[prop]))
                else:
                    setattr(msg.props, prop, props[prop])
        for prop in COMMIT_HOOK_PROPS:
            if prop in props:
                setattr(msg.props, 'has_' + prop, True)
                self._encode_hooklist(props[prop], getattr(msg.props, prop))
        for prop in MODFUN_PROPS:
            if prop in props and props[prop] is not None:
                self._encode_modfun(props[prop], getattr(msg.props, prop))
        for prop in QUORUM_PROPS:
            if prop in props and props[prop] not in (None, 'default'):
                value = self._encode_quorum(props[prop])
                if value is not None:
                    if isinstance(value, string_types):
                        setattr(msg.props, prop, str_to_bytes(value))
                    else:
                        setattr(msg.props, prop, value)
        if 'repl' in props:
            msg.props.repl = REPL_TO_PY[props['repl']]

        return msg

    def _decode_bucket_props(self, msg):
        """
        Decodes the protobuf bucket properties message into a dict.

        :param msg: the protobuf message to decode
        :type msg: riak.pb.riak_pb2.RpbBucketProps
        :rtype dict
        """
        props = {}

        for prop in NORMAL_PROPS:
            if msg.HasField(prop):
                props[prop] = getattr(msg, prop)
                if isinstance(props[prop], bytes):
                    props[prop] = bytes_to_str(props[prop])
        for prop in COMMIT_HOOK_PROPS:
            if getattr(msg, 'has_' + prop):
                props[prop] = self._decode_hooklist(getattr(msg, prop))
        for prop in MODFUN_PROPS:
            if msg.HasField(prop):
                props[prop] = self._decode_modfun(getattr(msg, prop))
        for prop in QUORUM_PROPS:
            if msg.HasField(prop):
                props[prop] = self._decode_quorum(getattr(msg, prop))
        if msg.HasField('repl'):
            props['repl'] = REPL_TO_PY[msg.repl]

        return props

    def _decode_modfun(self, modfun):
        """
        Decodes a protobuf modfun pair into a dict with 'mod' and
        'fun' keys. Used in bucket properties.

        :param modfun: the protobuf message to decode
        :type modfun: riak.pb.riak_pb2.RpbModFun
        :rtype dict
        """
        return {'mod': bytes_to_str(modfun.module),
                'fun': bytes_to_str(modfun.function)}

    def _encode_modfun(self, props, msg=None):
        """
        Encodes a dict with 'mod' and 'fun' keys into a protobuf
        modfun pair. Used in bucket properties.

        :param props: the module/function pair
        :type props: dict
        :param msg: the protobuf message to fill
        :type msg: riak.pb.riak_pb2.RpbModFun
        :rtype riak.pb.riak_pb2.RpbModFun
        """
        if msg is None:
            msg = riak.pb.riak_pb2.RpbModFun()
        msg.module = str_to_bytes(props['mod'])
        msg.function = str_to_bytes(props['fun'])
        return msg

    def _decode_hooklist(self, hooklist):
        """
        Decodes a list of protobuf commit hooks into their python
        equivalents. Used in bucket properties.

        :param hooklist: a list of protobuf commit hooks
        :type hooklist: list
        :rtype list
        """
        return [self._decode_hook(hook) for hook in hooklist]

    def _encode_hooklist(self, hooklist, msg):
        """
        Encodes a list of commit hooks into their protobuf equivalent.
        Used in bucket properties.

        :param hooklist: a list of commit hooks
        :type hooklist: list
        :param msg: a protobuf field that is a list of commit hooks
        """
        for hook in hooklist:
            pbhook = msg.add()
            self._encode_hook(hook, pbhook)

    def _decode_hook(self, hook):
        """
        Decodes a protobuf commit hook message into a dict. Used in
        bucket properties.

        :param hook: the hook to decode
        :type hook: riak.pb.riak_pb2.RpbCommitHook
        :rtype dict
        """
        if hook.HasField('modfun'):
            return self._decode_modfun(hook.modfun)
        else:
            return {'name': bytes_to_str(hook.name)}

    def _encode_hook(self, hook, msg):
        """
        Encodes a commit hook dict into the protobuf message. Used in
        bucket properties.

        :param hook: the hook to encode
        :type hook: dict
        :param msg: the protobuf message to fill
        :type msg: riak.pb.riak_pb2.RpbCommitHook
        :rtype riak.pb.riak_pb2.RpbCommitHook
        """
        if 'name' in hook:
            msg.name = str_to_bytes(hook['name'])
        else:
            self._encode_modfun(hook, msg.modfun)
        return msg

    def _encode_index_req(self, bucket, index, startkey, endkey=None,
                          return_terms=None, max_results=None,
                          continuation=None, timeout=None, term_regex=None):
        """
        Encodes a secondary index request into the protobuf message.

        :param bucket: the bucket whose index to query
        :type bucket: string
        :param index: the index to query
        :type index: string
        :param startkey: the value or beginning of the range
        :type startkey: integer, string
        :param endkey: the end of the range
        :type endkey: integer, string
        :param return_terms: whether to return the index term with the key
        :type return_terms: bool
        :param max_results: the maximum number of results to return (page size)
        :type max_results: integer
        :param continuation: the opaque continuation returned from a
            previous paginated request
        :type continuation: string
        :param timeout: a timeout value in milliseconds, or 'infinity'
        :type timeout: int
        :param term_regex: a regular expression used to filter index terms
        :type term_regex: string
        :rtype riak.pb.riak_kv_pb2.RpbIndexReq
        """
        req = riak.pb.riak_kv_pb2.RpbIndexReq(
            bucket=str_to_bytes(bucket.name),
            index=str_to_bytes(index))
        self._add_bucket_type(req, bucket.bucket_type)
        if endkey is not None:
            req.qtype = riak.pb.riak_kv_pb2.RpbIndexReq.range
            req.range_min = str_to_bytes(str(startkey))
            req.range_max = str_to_bytes(str(endkey))
        else:
            req.qtype = riak.pb.riak_kv_pb2.RpbIndexReq.eq
            req.key = str_to_bytes(str(startkey))
        if return_terms is not None:
            req.return_terms = return_terms
        if max_results:
            req.max_results = max_results
        if continuation:
            req.continuation = str_to_bytes(continuation)
        if timeout:
            if timeout == 'infinity':
                req.timeout = 0
            else:
                req.timeout = timeout
        if term_regex:
            req.term_regex = str_to_bytes(term_regex)
        return req

    def _decode_search_index(self, index):
        """
        Fills an RpbYokozunaIndex message with the appropriate data.

        :param index: a yz index message
        :type index: riak.pb.riak_yokozuna_pb2.RpbYokozunaIndex
        :rtype dict
        """
        result = {}
        result['name'] = bytes_to_str(index.name)
        if index.HasField('schema'):
            result['schema'] = bytes_to_str(index.schema)
        if index.HasField('n_val'):
            result['n_val'] = index.n_val
        return result

    def _add_bucket_type(self, req, bucket_type):
        if bucket_type and not bucket_type.is_default():
            if not self.bucket_types():
                raise NotImplementedError(
                    'Server does not support bucket-types')
            req.type = str_to_bytes(bucket_type.name)

    def _encode_search_query(self, req, params):
        if 'rows' in params:
            req.rows = params['rows']
        if 'start' in params:
            req.start = params['start']
        if 'sort' in params:
            req.sort = str_to_bytes(params['sort'])
        if 'filter' in params:
            req.filter = str_to_bytes(params['filter'])
        if 'df' in params:
            req.df = str_to_bytes(params['df'])
        if 'op' in params:
            req.op = str_to_bytes(params['op'])
        if 'q.op' in params:
            req.op = params['q.op']
        if 'fl' in params:
            if isinstance(params['fl'], list):
                req.fl.extend(params['fl'])
            else:
                req.fl.append(params['fl'])
        if 'presort' in params:
            req.presort = params['presort']

    def _decode_search_doc(self, doc):
        resultdoc = MultiDict()
        for pair in doc.fields:
            if PY2:
                ukey = unicode(pair.key, 'utf-8')    # noqa
                uval = unicode(pair.value, 'utf-8')  # noqa
            else:
                ukey = bytes_to_str(pair.key)
                uval = bytes_to_str(pair.value)
            resultdoc.add(ukey, uval)
        return resultdoc.mixed()

    def _decode_dt_fetch(self, resp):
        dtype = DT_FETCH_TYPES.get(resp.type)
        if dtype is None:
            raise ValueError("Unknown datatype on wire: {}".format(resp.type))

        value = self._decode_dt_value(dtype, resp.value)

        if resp.HasField('context'):
            context = resp.context[:]
        else:
            context = None

        return dtype, value, context

    def _decode_dt_value(self, dtype, msg):
        if dtype == 'counter':
            return msg.counter_value
        elif dtype == 'set':
            return self._decode_set_value(msg.set_value)
        elif dtype == 'map':
            return self._decode_map_value(msg.map_value)

    def _encode_dt_options(self, req, params):
        for q in ['r', 'pr', 'w', 'dw', 'pw']:
            if q in params and params[q] is not None:
                setattr(req, q, self._encode_quorum(params[q]))

        for o in ['basic_quorum', 'notfound_ok', 'timeout', 'return_body',
                  'include_context']:
            if o in params and params[o] is not None:
                setattr(req, o, params[o])

    def _decode_map_value(self, entries):
        out = {}
        for entry in entries:
            name = bytes_to_str(entry.field.name[:])
            dtype = MAP_FIELD_TYPES[entry.field.type]
            if dtype == 'counter':
                value = entry.counter_value
            elif dtype == 'set':
                value = self._decode_set_value(entry.set_value)
            elif dtype == 'register':
                value = bytes_to_str(entry.register_value[:])
            elif dtype == 'flag':
                value = entry.flag_value
            elif dtype == 'map':
                value = self._decode_map_value(entry.map_value)
            out[(name, dtype)] = value
        return out

    def _decode_set_value(self, set_value):
        return [bytes_to_str(string[:]) for string in set_value]

    def _encode_dt_op(self, dtype, req, op):
        if dtype == 'counter':
            req.op.counter_op.increment = op[1]
        elif dtype == 'set':
            self._encode_set_op(req.op, op)
        elif dtype == 'map':
            self._encode_map_op(req.op.map_op, op)
        else:
            raise TypeError("Cannot send operation on datatype {!r}".
                            format(dtype))

    def _encode_set_op(self, msg, op):
        if 'adds' in op:
            msg.set_op.adds.extend(str_to_bytes(op['adds']))
        if 'removes' in op:
            msg.set_op.removes.extend(str_to_bytes(op['removes']))

    def _encode_map_op(self, msg, ops):
        for op in ops:
            name, dtype = op[1]
            ftype = MAP_FIELD_TYPES[dtype]
            if op[0] == 'add':
                add = msg.adds.add()
                add.name = str_to_bytes(name)
                add.type = ftype
            elif op[0] == 'remove':
                remove = msg.removes.add()
                remove.name = str_to_bytes(name)
                remove.type = ftype
            elif op[0] == 'update':
                update = msg.updates.add()
                update.field.name = str_to_bytes(name)
                update.field.type = ftype
                self._encode_map_update(dtype, update, op[2])

    def _encode_map_update(self, dtype, msg, op):
        if dtype == 'counter':
            # ('increment', some_int)
            msg.counter_op.increment = op[1]
        elif dtype == 'set':
            self._encode_set_op(msg, op)
        elif dtype == 'map':
            self._encode_map_op(msg.map_op, op)
        elif dtype == 'register':
            # ('assign', some_str)
            msg.register_op = str_to_bytes(op[1])
        elif dtype == 'flag':
            if op == 'enable':
                msg.flag_op = riak.pb.riak_dt_pb2.MapUpdate.ENABLE
            else:
                msg.flag_op = riak.pb.riak_dt_pb2.MapUpdate.DISABLE

    def _encode_to_ts_cell(self, cell, ts_cell):
        if cell is not None:
            if isinstance(cell, datetime.datetime):
                ts_cell.timestamp_value = self._unix_time_millis(cell)
            elif isinstance(cell, bool):
                ts_cell.boolean_value = cell
            elif isinstance(cell, string_types):
                logging.debug("cell -> str: '%s'", cell)
                ts_cell.varchar_value = str_to_bytes(cell)
            elif (isinstance(cell, int) or
                 (PY2 and isinstance(cell, long))):  # noqa
                logging.debug("cell -> int/long: '%s'", cell)
                ts_cell.sint64_value = cell
            elif isinstance(cell, float):
                ts_cell.double_value = cell
            else:
                t = type(cell)
                raise RiakError("can't serialize type '{}', value '{}'"
                                .format(t, cell))

    def _encode_timeseries_keyreq(self, table, key, req):
        key_vals = None
        if isinstance(key, list):
            key_vals = key
        else:
            raise ValueError("key must be a list")

        req.table = str_to_bytes(table.name)
        for cell in key_vals:
            ts_cell = req.key.add()
            self._encode_to_ts_cell(cell, ts_cell)

    def _encode_timeseries_listkeysreq(self, table, req, timeout=None):
        req.table = str_to_bytes(table.name)
        if timeout:
            req.timeout = timeout

    def _encode_timeseries_put(self, tsobj, req):
        """
        Fills an TsPutReq message with the appropriate data and
        metadata from a TsObject.

        :param tsobj: a TsObject
        :type tsobj: TsObject
        :param req: the protobuf message to fill
        :type req: riak_pb.TsPutReq
        """
        req.table = str_to_bytes(tsobj.table.name)

        if tsobj.columns:
            raise NotImplementedError("columns are not implemented yet")

        if tsobj.rows and isinstance(tsobj.rows, list):
            for row in tsobj.rows:
                tsr = req.rows.add()  # NB: type riak_pb.TsRow
                if not isinstance(row, list):
                    raise ValueError("TsObject row must be a list of values")
                for cell in row:
                    tsc = tsr.cells.add()  # NB: type riak_pb.TsCell
                    self._encode_to_ts_cell(cell, tsc)
        else:
            raise RiakError("TsObject requires a list of rows")

    def _decode_timeseries(self, resp, tsobj):
        """
        Fills an TsObject with the appropriate data and
        metadata from a TsQueryResp.

        :param resp: the protobuf message from which to process data
        :type resp: riak_pb.TsQueryRsp or riak_pb.TsGetResp
        :param tsobj: a TsObject
        :type tsobj: TsObject
        """
        if tsobj.columns is not None:
            for col in resp.columns:
                col_name = bytes_to_str(col.name)
                col_type = col.type
                col = (col_name, col_type)
                tsobj.columns.append(col)

        for row in resp.rows:
            tsobj.rows.append(
                self._decode_timeseries_row(row, resp.columns))

    def _decode_timeseries_row(self, tsrow, tscols=None):
        """
        Decodes a TsRow into a list

        :param tsrow: the protobuf TsRow to decode.
        :type tsrow: riak_pb.TsRow
        :param tscols: the protobuf TsColumn data to help decode.
        :type tscols: list
        :rtype list
        """
        row = []
        for i, cell in enumerate(tsrow.cells):
            col = None
            if tscols is not None:
                col = tscols[i]
            if cell.HasField('varchar_value'):
                if col and col.type != riak_pb.TsColumnType.Value('VARCHAR'):
                    raise TypeError('expected VARCHAR column')
                else:
                    row.append(bytes_to_str(cell.varchar_value))
            elif cell.HasField('sint64_value'):
                if col and col.type != riak_pb.TsColumnType.Value('SINT64'):
                    raise TypeError('expected SINT64 column')
                else:
                    row.append(cell.sint64_value)
            elif cell.HasField('double_value'):
                if col and col.type != riak_pb.TsColumnType.Value('DOUBLE'):
                    raise TypeError('expected DOUBLE column')
                else:
                    row.append(cell.double_value)
            elif cell.HasField('timestamp_value'):
                if col and col.type != riak_pb.TsColumnType.Value('TIMESTAMP'):
                    raise TypeError('expected TIMESTAMP column')
                else:
                    dt = self._datetime_from_unix_time_millis(
                        cell.timestamp_value)
                    row.append(dt)
            elif cell.HasField('boolean_value'):
                if col and col.type != riak_pb.TsColumnType.Value('BOOLEAN'):
                    raise TypeError('expected BOOLEAN column')
                else:
                    row.append(cell.boolean_value)
            else:
                row.append(None)
        return row

    def _decode_preflist(self, item):
        """
        Decodes a preflist response

        :param preflist: a bucket/key preflist
        :type preflist: list of
                        riak.pb.riak_kv_pb2.RpbBucketKeyPreflistItem
        :rtype dict
        """
        result = {'partition': item.partition,
                  'node': bytes_to_str(item.node),
                  'primary': item. primary}
        return result<|MERGE_RESOLUTION|>--- conflicted
+++ resolved
@@ -1,13 +1,9 @@
-<<<<<<< HEAD
 import riak.pb
 import riak.pb.riak_pb2
 import riak.pb.riak_dt_pb2
 import riak.pb.riak_kv_pb2
-=======
 import logging
-import riak_pb
 import datetime
->>>>>>> 6de32c30
 
 from riak import RiakError
 from riak.content import RiakContent
