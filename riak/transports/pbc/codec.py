"""
Copyright 2012 Basho Technologies, Inc.

This file is provided to you under the Apache License,
Version 2.0 (the "License"); you may not use this file
except in compliance with the License.  You may obtain
a copy of the License at

  http://www.apache.org/licenses/LICENSE-2.0

Unless required by applicable law or agreed to in writing,
software distributed under the License is distributed on an
"AS IS" BASIS, WITHOUT WARRANTIES OR CONDITIONS OF ANY
KIND, either express or implied.  See the License for the
specific language governing permissions and limitations
under the License.
"""
from riak.metadata import (
    MD_CHARSET,
    MD_CTYPE,
    MD_ENCODING,
    MD_INDEX,
    MD_LASTMOD,
    MD_LASTMOD_USECS,
    MD_LINKS,
    MD_USERMETA,
    MD_VTAG,
    MD_DELETED
)

import riak_pb
<<<<<<< HEAD
from riak.mapreduce import RiakLink
from riak.riak_object import RiakObject
=======
>>>>>>> b663639b

RIAKC_RW_ONE = 4294967294
RIAKC_RW_QUORUM = 4294967293
RIAKC_RW_ALL = 4294967292
RIAKC_RW_DEFAULT = 4294967291


class RiakPbcCodec(object):
    """
    Protobuffs Encoding and decoding methods for RiakPbcTransport.
    """

    rw_names = {
        'default': RIAKC_RW_DEFAULT,
        'all': RIAKC_RW_ALL,
        'quorum': RIAKC_RW_QUORUM,
        'one': RIAKC_RW_ONE
    }

    def __init__(self, **unused_args):
        if riak_pb is None:
            raise NotImplementedError("this transport is not available")
        super(RiakPbcCodec, self).__init__(**unused_args)

    def translate_rw_val(self, rw):
        """
        Converts a symbolic quorum value into its on-the-wire
        equivalent.

        :param rw: the quorum
        :type rw: string, integer
        :rtype: integer
        """
        val = self.rw_names.get(rw)
        if val is None:
            return rw
        elif type(rw) is int and rw >= 0:
            return val
        else:
            return None

    def decode_content(self, rpb_content, robj):
        """
        Decodes a single sibling from the protobuf representation into
        a RiakObject.

        :rtype: (RiakObject)
        """

        if rpb_content.HasField("deleted"):
            robj.deleted = True
        if rpb_content.HasField("content_type"):
            robj.content_type = rpb_content.content_type
        if rpb_content.HasField("charset"):
            robj.charset = rpb_content.charset
        if rpb_content.HasField("content_encoding"):
            robj.content_encoding = rpb_content.content_encoding
        if rpb_content.HasField("vtag"):
            robj.vtag = rpb_content.vtag
        links = []
        for link in rpb_content.links:
            if link.HasField("bucket"):
                bucket = link.bucket
            else:
                bucket = None
            if link.HasField("key"):
                key = link.key
            else:
                key = None
            if link.HasField("tag"):
                tag = link.tag
            else:
                tag = None
            links.append((bucket, key, tag))
        if links:
            robj.links = links
        if rpb_content.HasField("last_mod"):
            robj.last_mod = rpb_content.last_mod
        if rpb_content.HasField("last_mod_usecs"):
            robj.last_mod_usecs = rpb_content.last_mod_usecs
        usermeta = {}
        for usermd in rpb_content.usermeta:
            usermeta[usermd.key] = usermd.value
        if len(usermeta) > 0:
            robj.usermeta = usermeta
        indexes = set()
        for index in rpb_content.indexes:
            if index.key.endswith("_int"):
                indexes.add((index.key, int(index.value)))
            else:
                indexes.add((index.key, index.value))

        if len(indexes) > 0:
            robj.indexes = indexes

        robj.set_encoded_data(rpb_content.value)
        robj.exists = True

        return robj

    def encode_content(self, robj, rpb_content):
        """
        Fills an RpbContent message with the appropriate data and
        metadata from a RiakObject.
        """
        if robj.content_type:
            rpb_content.content_type = robj.content_type
        if robj.charset:
            rpb_content.charset = robj.charset
        if robj.content_encoding:
            rpb_content.content_encoding = robj.content_encoding
        for uk in robj.usermeta:
            pair = rpb_content.usermeta.add()
            pair.key = uk
            pair.value = robj.usermeta[uk]
        for link in robj.links:
            pb_link = rpb_content.links.add()
            pb_link.bucket = link.bucket
            pb_link.key = link.key
            pb_link.tag = link.tag

        for field, value in robj.indexes:
                    pair = rpb_content.indexes.add()
                    pair.key = field
                    pair.value = str(value)
<<<<<<< HEAD

        rpb_content.value = str(robj.get_encoded_data())
=======
            elif k == MD_LINKS:
                for bucket, key, tag in v:
                    tag = tag if tag is not None else bucket
                    pb_link = rpb_content.links.add()
                    pb_link.bucket = bucket
                    pb_link.key = key
                    pb_link.tag = tag
        rpb_content.value = str(data)
>>>>>>> b663639b
<|MERGE_RESOLUTION|>--- conflicted
+++ resolved
@@ -15,25 +15,8 @@
 specific language governing permissions and limitations
 under the License.
 """
-from riak.metadata import (
-    MD_CHARSET,
-    MD_CTYPE,
-    MD_ENCODING,
-    MD_INDEX,
-    MD_LASTMOD,
-    MD_LASTMOD_USECS,
-    MD_LINKS,
-    MD_USERMETA,
-    MD_VTAG,
-    MD_DELETED
-)
-
 import riak_pb
-<<<<<<< HEAD
-from riak.mapreduce import RiakLink
 from riak.riak_object import RiakObject
-=======
->>>>>>> b663639b
 
 RIAKC_RW_ONE = 4294967294
 RIAKC_RW_QUORUM = 4294967293
@@ -151,24 +134,21 @@
             pair.value = robj.usermeta[uk]
         for link in robj.links:
             pb_link = rpb_content.links.add()
-            pb_link.bucket = link.bucket
-            pb_link.key = link.key
-            pb_link.tag = link.tag
+            try: 
+                bucket, key, tag = link
+            except ValueError:
+                raise RiakError("Invalid link tuple %s" % link)
+
+            pb_link.bucket = bucket
+            pb_link.key = key
+            if tag:
+                pb_link.tag = tag
+            else:
+                pb_link.tag = ''
 
         for field, value in robj.indexes:
                     pair = rpb_content.indexes.add()
                     pair.key = field
                     pair.value = str(value)
-<<<<<<< HEAD
 
         rpb_content.value = str(robj.get_encoded_data())
-=======
-            elif k == MD_LINKS:
-                for bucket, key, tag in v:
-                    tag = tag if tag is not None else bucket
-                    pb_link = rpb_content.links.add()
-                    pb_link.bucket = bucket
-                    pb_link.key = key
-                    pb_link.tag = tag
-        rpb_content.value = str(data)
->>>>>>> b663639b
