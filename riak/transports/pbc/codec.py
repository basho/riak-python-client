--- conflicted
+++ resolved
@@ -418,7 +418,8 @@
                 req.timeout = 0
             else:
                 req.timeout = timeout
-<<<<<<< HEAD
+        if term_regex:
+            req.term_regex = term_regex
         return req
 
     def _decode_yz_index(self, index):
@@ -433,9 +434,4 @@
         result['name'] = index.name
         if index.HasField('schema'):
             result['schema'] = index.schema
-        return result
-=======
-        if term_regex:
-            req.term_regex = term_regex
-        return req
->>>>>>> 89f3f6ce
+        return result