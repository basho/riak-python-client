import json
<<<<<<< HEAD
import riak.pb.messages
=======
from riak_pb.messages import (
    MSG_CODE_LIST_KEYS_RESP,
    MSG_CODE_MAP_RED_RESP,
    MSG_CODE_LIST_BUCKETS_RESP,
    MSG_CODE_INDEX_RESP,
    MSG_CODE_TS_LIST_KEYS_RESP,
)
>>>>>>> 6de32c30
from riak.util import decode_index_value, bytes_to_str
from riak.client.index_page import CONTINUATION
from riak.transports.pbc.codec import RiakPbcCodec
from six import PY2


class RiakPbcStream(object):
    """
    Used internally by RiakPbcTransport to implement streaming
    operations. Implements the iterator interface.
    """

    _expect = None

    def __init__(self, transport):
        self.finished = False
        self.transport = transport
        self.resource = None

    def __iter__(self):
        return self

    def next(self):
        if self.finished:
            raise StopIteration

        try:
            msg_code, resp = self.transport._recv_msg(expect=self._expect)
        except:
            self.finished = True
            raise

        if self._is_done(resp):
            self.finished = True

        return resp

    def __next__(self):
        # Python 3.x Version
        return self.next()

    def _is_done(self, response):
        # This could break if new messages don't name the field the
        # same thing.
        return response.done

    def attach(self, resource):
        self.resource = resource

    def close(self):
        # We have to drain the socket to make sure that we don't get
        # weird responses when some other request comes after a
        # failed/prematurely-terminated one.
        try:
            while self.next():
                pass
        except StopIteration:
            pass
        self.resource.release()


class RiakPbcKeyStream(RiakPbcStream):
    """
    Used internally by RiakPbcTransport to implement key-list streams.
    """

    _expect = riak.pb.messages.MSG_CODE_LIST_KEYS_RESP

    def next(self):
        response = super(RiakPbcKeyStream, self).next()

        if response.done and len(response.keys) is 0:
            raise StopIteration

        return response.keys

    def __next__(self):
        # Python 3.x Version
        return self.next()


class RiakPbcMapredStream(RiakPbcStream):
    """
    Used internally by RiakPbcTransport to implement MapReduce
    streams.
    """

    _expect = riak.pb.messages.MSG_CODE_MAP_RED_RESP

    def next(self):
        response = super(RiakPbcMapredStream, self).next()

        if response.done and not response.HasField('response'):
            raise StopIteration

        return response.phase, json.loads(bytes_to_str(response.response))

    def __next__(self):
        # Python 3.x Version
        return self.next()


class RiakPbcBucketStream(RiakPbcStream):
    """
    Used internally by RiakPbcTransport to implement key-list streams.
    """

    _expect = riak.pb.messages.MSG_CODE_LIST_BUCKETS_RESP

    def next(self):
        response = super(RiakPbcBucketStream, self).next()

        if response.done and len(response.buckets) is 0:
            raise StopIteration

        return response.buckets

    def __next__(self):
        # Python 3.x Version
        return self.next()


class RiakPbcIndexStream(RiakPbcStream):
    """
    Used internally by RiakPbcTransport to implement Secondary Index
    streams.
    """

    _expect = riak.pb.messages.MSG_CODE_INDEX_RESP

    def __init__(self, transport, index, return_terms=False):
        super(RiakPbcIndexStream, self).__init__(transport)
        self.index = index
        self.return_terms = return_terms

    def next(self):
        response = super(RiakPbcIndexStream, self).next()

        if response.done and not (response.keys or
                                  response.results or
                                  response.continuation):
            raise StopIteration

        if self.return_terms and response.results:
            return [(decode_index_value(self.index, r.key),
                     bytes_to_str(r.value))
                    for r in response.results]
        elif response.keys:
            if PY2:
                return response.keys[:]
            else:
                return [bytes_to_str(key) for key in response.keys]
        elif response.continuation:
            return CONTINUATION(bytes_to_str(response.continuation))

    def __next__(self):
        # Python 3.x Version
        return self.next()


class RiakPbcTsKeyStream(RiakPbcStream, RiakPbcCodec):
    """
    Used internally by RiakPbcTransport to implement key-list streams.
    """

    _expect = MSG_CODE_TS_LIST_KEYS_RESP

    def next(self):
        response = super(RiakPbcTsKeyStream, self).next()

        if response.done and len(response.keys) is 0:
            raise StopIteration

        keys = []
        for tsrow in response.keys:
            keys.append(self._decode_timeseries_row(tsrow))

        return keys

    def __next__(self):
        # Python 3.x Version
        return self.next()<|MERGE_RESOLUTION|>--- conflicted
+++ resolved
@@ -1,15 +1,6 @@
 import json
-<<<<<<< HEAD
 import riak.pb.messages
-=======
-from riak_pb.messages import (
-    MSG_CODE_LIST_KEYS_RESP,
-    MSG_CODE_MAP_RED_RESP,
-    MSG_CODE_LIST_BUCKETS_RESP,
-    MSG_CODE_INDEX_RESP,
-    MSG_CODE_TS_LIST_KEYS_RESP,
-)
->>>>>>> 6de32c30
+
 from riak.util import decode_index_value, bytes_to_str
 from riak.client.index_page import CONTINUATION
 from riak.transports.pbc.codec import RiakPbcCodec
