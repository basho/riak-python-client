#!/usr/bin/env python
# Copyright 2010-present Basho Technologies, Inc.
#
# Licensed under the Apache License, Version 2.0 (the "License");
# you may not use this file except in compliance with the License.
# You may obtain a copy of the License at
#
#     http://www.apache.org/licenses/LICENSE-2.0
#
# Unless required by applicable law or agreed to in writing, software
# distributed under the License is distributed on an "AS IS" BASIS,
# WITHOUT WARRANTIES OR CONDITIONS OF ANY KIND, either express or implied.
# See the License for the specific language governing permissions and
# limitations under the License.


<<<<<<< HEAD
from threading import Thread
import sys
from multiprocessing import Pool
=======
import sys

>>>>>>> a7af78e8
from random import SystemRandom
from threading import Thread
from time import sleep
<<<<<<< HEAD
from queue import Queue
=======

from pool import Pool
from six import PY2

if PY2:
    from queue import Queue
else:
    from queue import Queue
>>>>>>> a7af78e8
sys.path.append("../transports/")


class SimplePool(Pool):
    def __init__(self):
        self.count = 0
        Pool.__init__(self)

    def create_resource(self):
        self.count += 1
        return [self.count]

    def destroy_resource(self, resource):
        del resource[:]


class EmptyListPool(Pool):
    def create_resource(self):
        return []


def test():
    started = Queue()
    n = 1000
    threads = []
    touched = []
    pool = EmptyListPool()
    rand = SystemRandom()

    def _run():
        psleep = rand.uniform(0.05, 0.1)
        with pool.transaction() as a:
            started.put(1)
            started.join()
            a.append(rand.uniform(0, 1))
            if psleep > 1:
                print(psleep)
            sleep(psleep)

    for i in range(n):
        th = Thread(target=_run)
        threads.append(th)
        th.start()

    for i in range(n):
        started.get()
        started.task_done()

    for element in pool:
        touched.append(element)

    for thr in threads:
        thr.join()

    if set(pool.elements) != set(touched):
        print(set(pool.elements) - set(touched))
        return False
    else:
        return True


ret = True
count = 0
while ret:
    ret = test()
    count += 1
    print(count)


# INSTRUMENTED FUNCTION

#     def __claim_elements(self):
#         #print('waiting for self lock')
#         with self.lock:
#             if self.__all_claimed(): # and self.unlocked:
#                 #print('waiting on releaser lock')
#                 with self.releaser:
#                     print('waiting for release'')
#                     print('targets', self.targets)
#                     print('tomb', self.targets[0].tomb)
#                     print('claimed', self.targets[0].claimed)
#                     print(self.releaser)
#                     print(self.lock)
#                     print(self.unlocked)
#                     self.releaser.wait(1)
#             for element in self.targets:
#                 if element.tomb:
#                     self.targets.remove(element)
#                     #self.unlocked.remove(element)
#                     continue
#                 if not element.claimed:
#                     self.targets.remove(element)
#                     self.unlocked.append(element)
#                     element.claimed = True<|MERGE_RESOLUTION|>--- conflicted
+++ resolved
@@ -14,29 +14,12 @@
 # limitations under the License.
 
 
-<<<<<<< HEAD
-from threading import Thread
 import sys
 from multiprocessing import Pool
-=======
-import sys
-
->>>>>>> a7af78e8
 from random import SystemRandom
 from threading import Thread
 from time import sleep
-<<<<<<< HEAD
 from queue import Queue
-=======
-
-from pool import Pool
-from six import PY2
-
-if PY2:
-    from queue import Queue
-else:
-    from queue import Queue
->>>>>>> a7af78e8
 sys.path.append("../transports/")
 
 
