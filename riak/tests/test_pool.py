--- conflicted
+++ resolved
@@ -14,10 +14,6 @@
 
 import unittest
 
-<<<<<<< HEAD
-from threading import Thread, currentThread
-=======
->>>>>>> a7af78e8
 from random import SystemRandom
 from threading import currentThread, Thread
 from time import sleep
