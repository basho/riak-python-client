# Copyright 2010-present Basho Technologies, Inc.
#
# Licensed under the Apache License, Version 2.0 (the "License");
# you may not use this file except in compliance with the License.
# You may obtain a copy of the License at
#
#     http://www.apache.org/licenses/LICENSE-2.0
#
# Unless required by applicable law or agreed to in writing, software
# distributed under the License is distributed on an "AS IS" BASIS,
# WITHOUT WARRANTIES OR CONDITIONS OF ANY KIND, either express or implied.
# See the License for the specific language governing permissions and
# limitations under the License.

<<<<<<< HEAD
=======
# -*- coding: utf-8 -*-
>>>>>>> a7af78e8
import collections
import warnings

from six import PY2, PY3


class Comparison(object):
    """
    Provide a cross-version object comparison operator
    since its name changed between Python 2.x and Python 3.x
    """

<<<<<<< HEAD
    # Stolen from Python 2.7.8's unittest
    _Mismatch = collections.namedtuple('Mismatch', 'actual expected value')

    def _count_diff_all_purpose(self, actual, expected):
        '''
        Returns list of (cnt_act, cnt_exp, elem)
        triples where the counts differ
        '''
        # elements need not be hashable
        s, t = list(actual), list(expected)
        m, n = len(s), len(t)
        NULL = object()
        result = []
        for i, elem in enumerate(s):
            if elem is NULL:
                continue
            cnt_s = cnt_t = 0
            for j in range(i, m):
                if s[j] == elem:
                    cnt_s += 1
                    s[j] = NULL
            for j, other_elem in enumerate(t):
                if other_elem == elem:
                    cnt_t += 1
                    t[j] = NULL
            if cnt_s != cnt_t:
                diff = self._Mismatch(cnt_s, cnt_t, elem)
                result.append(diff)

        for i, elem in enumerate(t):
            if elem is NULL:
                continue
            cnt_t = 0
            for j in range(i, n):
                if t[j] == elem:
                    cnt_t += 1
                    t[j] = NULL
            diff = self._Mismatch(0, cnt_t, elem)
            result.append(diff)
        return result
=======
    if PY3:
        # Stolen from Python 2.7.8"s unittest
        _Mismatch = collections.namedtuple("Mismatch", "actual expected value")

        def _count_diff_all_purpose(self, actual, expected):
            """
            Returns list of (cnt_act, cnt_exp, elem)
            triples where the counts differ
            """
            # elements need not be hashable
            s, t = list(actual), list(expected)
            m, n = len(s), len(t)
            NULL = object()
            result = []
            for i, elem in enumerate(s):
                if elem is NULL:
                    continue
                cnt_s = cnt_t = 0
                for j in range(i, m):
                    if s[j] == elem:
                        cnt_s += 1
                        s[j] = NULL
                for j, other_elem in enumerate(t):
                    if other_elem == elem:
                        cnt_t += 1
                        t[j] = NULL
                if cnt_s != cnt_t:
                    diff = self._Mismatch(cnt_s, cnt_t, elem)
                    result.append(diff)
>>>>>>> a7af78e8

    def _count_diff_hashable(self, actual, expected):
        '''
        Returns list of (cnt_act, cnt_exp, elem) triples
        where the counts differ
        '''
        # elements must be hashable
        s, t = self._ordered_count(actual), self._ordered_count(expected)
        result = []
        for elem, cnt_s in s.items():
            cnt_t = t.get(elem, 0)
            if cnt_s != cnt_t:
                diff = self._Mismatch(cnt_s, cnt_t, elem)
                result.append(diff)
        for elem, cnt_t in t.items():
            if elem not in s:
                diff = self._Mismatch(0, cnt_t, elem)
                result.append(diff)
<<<<<<< HEAD
        return result

    def _ordered_count(self, iterable):
        'Return dict of element counts, in the order they were first seen'
        c = collections.OrderedDict()
        for elem in iterable:
            c[elem] = c.get(elem, 0) + 1
        return c

    def assertItemsEqual(self, expected_seq, actual_seq, msg=None):
        """An unordered sequence specific comparison. It asserts that
        actual_seq and expected_seq have the same element counts.
        Equivalent to::
=======
            return result

        def _count_diff_hashable(self, actual, expected):
            """
            Returns list of (cnt_act, cnt_exp, elem) triples
            where the counts differ
            """
            # elements must be hashable
            s, t = self._ordered_count(actual), self._ordered_count(expected)
            result = []
            for elem, cnt_s in s.items():
                cnt_t = t.get(elem, 0)
                if cnt_s != cnt_t:
                    diff = self._Mismatch(cnt_s, cnt_t, elem)
                    result.append(diff)
            for elem, cnt_t in t.items():
                if elem not in s:
                    diff = self._Mismatch(0, cnt_t, elem)
                    result.append(diff)
            return result

        def _ordered_count(self, iterable):
            """
            Return dict of element counts, in the order they were first seen
            """
            c = collections.OrderedDict()
            for elem in iterable:
                c[elem] = c.get(elem, 0) + 1
            return c

        def assertItemsEqual(self, expected_seq, actual_seq, msg=None):
            """
            An unordered sequence specific comparison. It asserts that
            actual_seq and expected_seq have the same element counts.
            Equivalent to::
>>>>>>> a7af78e8

            self.assertEqual(Counter(iter(actual_seq)),
                             Counter(iter(expected_seq)))

        Asserts that each element has the same count in both sequences.
        Example:
            - [0, 1, 1] and [1, 0, 1] compare equal.
            - [0, 0, 1] and [0, 1] compare unequal.
        """
        first_seq, second_seq = list(expected_seq), list(actual_seq)
        with warnings.catch_warnings():
            try:
                first = collections.Counter(first_seq)
                second = collections.Counter(second_seq)
            except TypeError:
                # Handle case with unhashable elements
                differences = self._count_diff_all_purpose(first_seq,
                                                           second_seq)
            else:
                if first == second:
                    return
                differences = self._count_diff_hashable(first_seq,
                                                        second_seq)

<<<<<<< HEAD
        if differences:
            standardMsg = 'Element counts were not equal:\n'
            lines = ['First has %d, Second has %d:  %r' %
                     diff for diff in differences]
            diffMsg = '\n'.join(lines)
            standardMsg = self._truncateMessage(standardMsg, diffMsg)
=======
            if differences:
                standardMsg = "Element counts were not equal:\n"
                lines = ["First has %d, Second has %d:  %r" %
                         diff for diff in differences]
                diffMsg = "\n".join(lines)
                standardMsg = self._truncateMessage(standardMsg, diffMsg)
>>>>>>> a7af78e8

    def assert_raises_regex(self, exception, regexp):
        return self.assertRaisesRegex(exception, regexp)<|MERGE_RESOLUTION|>--- conflicted
+++ resolved
@@ -12,10 +12,6 @@
 # See the License for the specific language governing permissions and
 # limitations under the License.
 
-<<<<<<< HEAD
-=======
-# -*- coding: utf-8 -*-
->>>>>>> a7af78e8
 import collections
 import warnings
 
@@ -28,7 +24,6 @@
     since its name changed between Python 2.x and Python 3.x
     """
 
-<<<<<<< HEAD
     # Stolen from Python 2.7.8's unittest
     _Mismatch = collections.namedtuple('Mismatch', 'actual expected value')
 
@@ -69,37 +64,6 @@
             diff = self._Mismatch(0, cnt_t, elem)
             result.append(diff)
         return result
-=======
-    if PY3:
-        # Stolen from Python 2.7.8"s unittest
-        _Mismatch = collections.namedtuple("Mismatch", "actual expected value")
-
-        def _count_diff_all_purpose(self, actual, expected):
-            """
-            Returns list of (cnt_act, cnt_exp, elem)
-            triples where the counts differ
-            """
-            # elements need not be hashable
-            s, t = list(actual), list(expected)
-            m, n = len(s), len(t)
-            NULL = object()
-            result = []
-            for i, elem in enumerate(s):
-                if elem is NULL:
-                    continue
-                cnt_s = cnt_t = 0
-                for j in range(i, m):
-                    if s[j] == elem:
-                        cnt_s += 1
-                        s[j] = NULL
-                for j, other_elem in enumerate(t):
-                    if other_elem == elem:
-                        cnt_t += 1
-                        t[j] = NULL
-                if cnt_s != cnt_t:
-                    diff = self._Mismatch(cnt_s, cnt_t, elem)
-                    result.append(diff)
->>>>>>> a7af78e8
 
     def _count_diff_hashable(self, actual, expected):
         '''
@@ -118,11 +82,10 @@
             if elem not in s:
                 diff = self._Mismatch(0, cnt_t, elem)
                 result.append(diff)
-<<<<<<< HEAD
         return result
 
     def _ordered_count(self, iterable):
-        'Return dict of element counts, in the order they were first seen'
+        """Return dict of element counts, in the order they were first seen"""
         c = collections.OrderedDict()
         for elem in iterable:
             c[elem] = c.get(elem, 0) + 1
@@ -132,43 +95,6 @@
         """An unordered sequence specific comparison. It asserts that
         actual_seq and expected_seq have the same element counts.
         Equivalent to::
-=======
-            return result
-
-        def _count_diff_hashable(self, actual, expected):
-            """
-            Returns list of (cnt_act, cnt_exp, elem) triples
-            where the counts differ
-            """
-            # elements must be hashable
-            s, t = self._ordered_count(actual), self._ordered_count(expected)
-            result = []
-            for elem, cnt_s in s.items():
-                cnt_t = t.get(elem, 0)
-                if cnt_s != cnt_t:
-                    diff = self._Mismatch(cnt_s, cnt_t, elem)
-                    result.append(diff)
-            for elem, cnt_t in t.items():
-                if elem not in s:
-                    diff = self._Mismatch(0, cnt_t, elem)
-                    result.append(diff)
-            return result
-
-        def _ordered_count(self, iterable):
-            """
-            Return dict of element counts, in the order they were first seen
-            """
-            c = collections.OrderedDict()
-            for elem in iterable:
-                c[elem] = c.get(elem, 0) + 1
-            return c
-
-        def assertItemsEqual(self, expected_seq, actual_seq, msg=None):
-            """
-            An unordered sequence specific comparison. It asserts that
-            actual_seq and expected_seq have the same element counts.
-            Equivalent to::
->>>>>>> a7af78e8
 
             self.assertEqual(Counter(iter(actual_seq)),
                              Counter(iter(expected_seq)))
@@ -193,21 +119,12 @@
                 differences = self._count_diff_hashable(first_seq,
                                                         second_seq)
 
-<<<<<<< HEAD
         if differences:
-            standardMsg = 'Element counts were not equal:\n'
-            lines = ['First has %d, Second has %d:  %r' %
+            standardMsg = "Element counts were not equal:\n"
+            lines = ["First has %d, Second has %d:  %r" %
                      diff for diff in differences]
-            diffMsg = '\n'.join(lines)
+            diffMsg = "\n".join(lines)
             standardMsg = self._truncateMessage(standardMsg, diffMsg)
-=======
-            if differences:
-                standardMsg = "Element counts were not equal:\n"
-                lines = ["First has %d, Second has %d:  %r" %
-                         diff for diff in differences]
-                diffMsg = "\n".join(lines)
-                standardMsg = self._truncateMessage(standardMsg, diffMsg)
->>>>>>> a7af78e8
 
     def assert_raises_regex(self, exception, regexp):
         return self.assertRaisesRegex(exception, regexp)