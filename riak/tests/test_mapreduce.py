# -*- coding: utf-8 -*-

from riak.mapreduce import RiakMapReduce
from riak import key_filter


class LinkTests(object):
    def test_store_and_get_links(self):
        # Create the object...
        bucket = self.client.bucket(self.bucket_name)
        bucket.new_binary("test_store_and_get_links", '2') \
            .add_link(bucket.new("foo1")) \
            .add_link(bucket.new("foo2"), "tag") \
            .add_link(bucket.new("foo3"), "tag2!@#%^&*)") \
            .store()
        obj = bucket.get("test_store_and_get_links")
        links = obj.links
        self.assertEqual(len(links), 3)
        for bucket, key, tag in links:
            if (key == "foo1"):
                self.assertEqual(bucket, self.bucket_name)
            elif (key == "foo2"):
                self.assertEqual(tag, "tag")
            elif (key == "foo3"):
                self.assertEqual(tag, "tag2!@#%^&*)")
            else:
                self.assertEqual(key, "unknown key")

    def test_set_links(self):
        # Create the object
        bucket = self.client.bucket(self.bucket_name)
<<<<<<< HEAD
        o = bucket.new(self.key_name, 2)
        o.links = [RiakLink("foo1", "foo1"),
                   RiakLink("foo2", "foo2", "tag"),
                   RiakLink("bucket", "foo2", "tag2")]
        o.store()
        obj = bucket.get(self.key_name)
        links = sorted(obj.links, key=lambda x: x.key)
=======
        bucket.new("foo", 2).set_links([bucket.new("foo1"),
                                        (bucket.new("foo2"), "tag"),
                                        ("bucket", "foo2", "tag2")]).store()
        obj = bucket.get("foo")
        links = sorted(obj.get_links(), key=lambda x: x[1])
>>>>>>> b663639b
        self.assertEqual(len(links), 3)
        self.assertEqual(links[0][1], "foo1")
        self.assertEqual(links[1][1], "foo2")
        self.assertEqual(links[1][2], "tag")
        self.assertEqual(links[2][1], "foo2")
        self.assertEqual(links[2][2], "tag2")

<<<<<<< HEAD
=======
    def test_set_links_all_links(self):
        bucket = self.client.bucket(self.bucket_name)
        foo1 = bucket.new("foo", 1)
        bucket.new("foo2", 2).store()
        links = [("bucket", "foo2", None)]
        foo1.set_links(links, True)
        links = foo1.get_links()
        self.assertEqual(len(links), 1)
        self.assertEqual(links[0][1], "foo2")

>>>>>>> b663639b
    def test_link_walking(self):
        # Create the object...
        bucket = self.client.bucket(self.bucket_name)
        bucket.new("foo", 2) \
            .add_link(bucket.new("foo1", "test1").store()) \
            .add_link(bucket.new("foo2", "test2").store(), "tag") \
            .add_link(bucket.new("foo3", "test3").store(), "tag2!@#%^&*)") \
            .store()
        obj = bucket.get("foo")
        results = obj.link(self.bucket_name).run()
        self.assertEqual(len(results), 3)
        results = obj.link(self.bucket_name, "tag").run()
        self.assertEqual(len(results), 1)


class ErlangMapReduceTests(object):
    def test_erlang_map_reduce(self):
        # Create the object...
        bucket = self.client.bucket(self.bucket_name)
        bucket.new("foo", 2).store()
        bucket.new("bar", 2).store()
        bucket.new("baz", 4).store()
        # Run the map...
        result = self.client \
            .add(self.bucket_name, "foo") \
            .add(self.bucket_name, "bar") \
            .add(self.bucket_name, "baz") \
            .map(["riak_kv_mapreduce", "map_object_value"]) \
            .reduce(["riak_kv_mapreduce", "reduce_set_union"]) \
            .run()
        self.assertEqual(len(result), 2)

    def test_client_exceptional_paths(self):
        bucket = self.client.bucket(self.bucket_name)
        bucket.new("foo", 2).store()
        bucket.new("bar", 2).store()
        bucket.new("baz", 4).store()

        #adding a b-key pair to a bucket input
        with self.assertRaises(ValueError):
            mr = self.client.add(self.bucket_name)
            mr.add(self.bucket_name, 'bar')

        #adding a b-key pair to a query input
        with self.assertRaises(ValueError):
            mr = self.client.search(self.bucket_name, 'fleh')
            mr.add(self.bucket_name, 'bar')

        #adding a key filter to a query input
        with self.assertRaises(ValueError):
            mr = self.client.search(self.bucket_name, 'fleh')
            mr.add_key_filter("tokenize", "-", 1)


class JSMapReduceTests(object):
    def test_javascript_source_map(self):
        # Create the object...
        bucket = self.client.bucket(self.bucket_name)
        bucket.new("foo", 2).store()
        # Run the map...
        mr = self.client.add(self.bucket_name, "foo")
        result = mr.map(
            "function (v) { return [JSON.parse(v.values[0].data)]; }").run()
        self.assertEqual(result, [2])

        # test ASCII-encodable unicode is accepted
        mr.map(u"function (v) { return [JSON.parse(v.values[0].data)]; }")

        # test non-ASCII-encodable unicode is rejected
        self.assertRaises(TypeError, mr.map,
                          u"""
                          function (v) {
                          /* æ */
                            return [JSON.parse(v.values[0].data)];
                          }""")

        # test non-ASCII-encodable string is rejected
        self.assertRaises(TypeError, mr.map,
                          """function (v) {
                               /* æ */
                               return [JSON.parse(v.values[0].data)];
                             }""")

    def test_javascript_named_map(self):
        # Create the object...
        bucket = self.client.bucket(self.bucket_name)
        bucket.new("foo", 2).store()
        # Run the map...
        result = self.client \
            .add(self.bucket_name, "foo") \
            .map("Riak.mapValuesJson") \
            .run()
        self.assertEqual(result, [2])

    def test_javascript_source_map_reduce(self):
        # Create the object...
        bucket = self.client.bucket(self.bucket_name)
        bucket.new("foo", 2).store()
        bucket.new("bar", 3).store()
        bucket.new("baz", 4).store()
        # Run the map...
        result = self.client \
            .add(self.bucket_name, "foo") \
            .add(self.bucket_name, "bar") \
            .add(self.bucket_name, "baz") \
            .map("function (v) { return [1]; }") \
            .reduce("Riak.reduceSum") \
            .run()
        self.assertEqual(result, [3])

    def test_javascript_named_map_reduce(self):
        # Create the object...
        bucket = self.client.bucket(self.bucket_name)
        bucket.new("foo", 2).store()
        bucket.new("bar", 3).store()
        bucket.new("baz", 4).store()
        # Run the map...
        result = self.client \
            .add(self.bucket_name, "foo") \
            .add(self.bucket_name, "bar") \
            .add(self.bucket_name, "baz") \
            .map("Riak.mapValuesJson") \
            .reduce("Riak.reduceSum") \
            .run()
        self.assertEqual(result, [9])

    def test_javascript_bucket_map_reduce(self):
        # Create the object...
        bucket = self.client.bucket("bucket_%s" % self.randint())
        bucket.new("foo", 2).store()
        bucket.new("bar", 3).store()
        bucket.new("baz", 4).store()
        # Run the map...
        result = self.client \
            .add(bucket.name) \
            .map("Riak.mapValuesJson") \
            .reduce("Riak.reduceSum") \
            .run()
        self.assertEqual(result, [9])

    def test_javascript_arg_map_reduce(self):
        # Create the object...
        bucket = self.client.bucket(self.bucket_name)
        bucket.new("foo", 2).store()
        # Run the map...
        result = self.client \
            .add(self.bucket_name, "foo", 5) \
            .add(self.bucket_name, "foo", 10) \
            .add(self.bucket_name, "foo", 15) \
            .add(self.bucket_name, "foo", -15) \
            .add(self.bucket_name, "foo", -5) \
            .map("function(v, arg) { return [arg]; }") \
            .reduce("Riak.reduceSum") \
            .run()
        self.assertEqual(result, [10])

    def test_key_filters(self):
        bucket = self.client.bucket("kftest")
        bucket.new("basho-20101215", 1).store()
        bucket.new("google-20110103", 2).store()
        bucket.new("yahoo-20090613", 3).store()

        result = self.client \
            .add("kftest") \
            .add_key_filters([["tokenize", "-", 2]]) \
            .add_key_filter("ends_with", "0613") \
            .map("function (v, keydata) { return [v.key]; }") \
            .run()

        self.assertEqual(result, ["yahoo-20090613"])

    def test_key_filters_f_chain(self):
        bucket = self.client.bucket("kftest")
        bucket.new("basho-20101215", 1).store()
        bucket.new("google-20110103", 2).store()
        bucket.new("yahoo-20090613", 3).store()

        # compose a chain of key filters using f as the root of
        # two filters ANDed together to ensure that f can be the root
        # of multiple chains
        filters = key_filter.tokenize("-", 1).eq("yahoo") \
            & key_filter.tokenize("-", 2).ends_with("0613")

        result = self.client \
            .add("kftest") \
            .add_key_filters(filters) \
            .map("function (v, keydata) { return [v.key]; }") \
            .run()

        self.assertEqual(result, ["yahoo-20090613"])

    def test_key_filters_with_search_query(self):
        mapreduce = self.client.search("kftest", "query")
        self.assertRaises(Exception, mapreduce.add_key_filters,
                          [["tokenize", "-", 2]])
        self.assertRaises(Exception, mapreduce.add_key_filter,
                          "ends_with", "0613")

    def test_map_reduce_from_object(self):
        # Create the object...
        bucket = self.client.bucket(self.bucket_name)
        bucket.new("foo", 2).store()
        obj = bucket.get("foo")
        result = obj.map("Riak.mapValuesJson").run()
        self.assertEqual(result, [2])

    def test_mr_list_add(self):
        bucket = self.client.bucket(self.bucket_name)
        for x in range(20):
            bucket.new('baz' + str(x),
                       'bazval' + str(x)).store()
        mr = self.client.add(self.bucket_name, ['baz' + str(x)
                                                for x in range(2, 5)])
        results = mr.map_values().run()
        results.sort()
        self.assertEqual(results,
                         [u'"bazval2"',
                          u'"bazval3"',
                          u'"bazval4"'])

    def test_mr_list_add_two_buckets(self):
        bucket = self.client.bucket(self.bucket_name)
        name2 = self.randname()
        for x in range(10):
            bucket.new('foo' + str(x),
                       'fooval' + str(x)).store()
        bucket = self.client.bucket(name2)
        for x in range(10):
            bucket.new('bar' + str(x),
                       'barval' + str(x)).store()

        mr = self.client.add(self.bucket_name, ['foo' + str(x)
                                                for x in range(2, 4)])
        mr.add(name2, ['bar' + str(x)
                       for x in range(5, 7)])
        results = mr.map_values().run()
        results.sort()

        self.assertEqual(results,
                         [u'"barval5"',
                          u'"barval6"',
                          u'"fooval2"',
                          u'"fooval3"'])

    def test_mr_list_add_mix(self):
        bucket = self.client.bucket("bucket_a")
        for x in range(10):
            bucket.new('foo' + str(x),
                       'fooval' + str(x)).store()
        bucket = self.client.bucket("bucket_b")
        for x in range(10):
            bucket.new('bar' + str(x),
                       'barval' + str(x)).store()

        mr = self.client.add('bucket_a', ['foo' + str(x)
                                          for x in range(2, 4)])
        mr.add('bucket_b', 'bar9')
        mr.add('bucket_b', 'bar2')
        results = mr.map_values().run()
        results.sort()

        self.assertEqual(results,
                         [u'"barval2"',
                          u'"barval9"',
                          u'"fooval2"',
                          u'"fooval3"'])


class MapReduceAliasTests(object):
    """This tests the map reduce aliases"""

    def test_map_values(self):
        # Add a value to the bucket
        bucket = self.client.bucket(self.bucket_name)
        bucket.new_binary('one', data='value_1').store()
        bucket.new_binary('two', data='value_2').store()

        # Create a map reduce object and use one and two as inputs
        mr = self.client.add(self.bucket_name, 'one')\
                        .add(self.bucket_name, 'two')

        # Use the map_values alias
        result = mr.map_values().run()

        # Sort the result so that we can have a consistent
        # expected value
        result.sort()

        self.assertEqual(result, ["value_1", "value_2"])

    def test_map_values_json(self):
        # Add a value to the bucket
        bucket = self.client.bucket(self.bucket_name)
        bucket.new('one', data={'val': 'value_1'}).store()
        bucket.new('two', data={'val': 'value_2'}).store()

        # Create a map reduce object and use one and two as inputs
        mr = self.client.add(self.bucket_name, 'one')\
                        .add(self.bucket_name, 'two')

        # Use the map_values alias
        result = mr.map_values_json().run()

        # Sort the result so that we can have a consistent
        # expected value
        result.sort(key=lambda x: x['val'])

        self.assertEqual(result, [{'val': "value_1"}, {'val': "value_2"}])

    def test_reduce_sum(self):
        # Add a value to the bucket
        bucket = self.client.bucket(self.bucket_name)
        bucket.new('one', data=1).store()
        bucket.new('two', data=2).store()

        # Create a map reduce object and use one and two as inputs
        mr = self.client.add(self.bucket_name, 'one')\
                        .add(self.bucket_name, 'two')

        # Use the map_values alias
        result = mr.map_values_json().reduce_sum().run()

        self.assertEqual(result, [3])

    def test_reduce_min(self):
        # Add a value to the bucket
        bucket = self.client.bucket(self.bucket_name)
        bucket.new('one', data=1).store()
        bucket.new('two', data=2).store()

        # Create a map reduce object and use one and two as inputs
        mr = self.client.add(self.bucket_name, 'one')\
                        .add(self.bucket_name, 'two')

        # Use the map_values alias
        result = mr.map_values_json().reduce_min().run()

        self.assertEqual(result, [1])

    def test_reduce_max(self):
        # Add a value to the bucket
        bucket = self.client.bucket(self.bucket_name)
        bucket.new('one', data=1).store()
        bucket.new('two', data=2).store()

        # Create a map reduce object and use one and two as inputs
        mr = self.client.add(self.bucket_name, 'one')\
                        .add(self.bucket_name, 'two')

        # Use the map_values alias
        result = mr.map_values_json().reduce_max().run()

        self.assertEqual(result, [2])

    def test_reduce_sort(self):
        # Add a value to the bucket
        bucket = self.client.bucket(self.bucket_name)
        bucket.new('one', data="value1").store()
        bucket.new('two', data="value2").store()

        # Create a map reduce object and use one and two as inputs
        mr = self.client.add(self.bucket_name, 'one')\
                        .add(self.bucket_name, 'two')

        # Use the map_values alias
        result = mr.map_values_json().reduce_sort().run()

        self.assertEqual(result, ["value1", "value2"])

    def test_reduce_sort_custom(self):
        # Add a value to the bucket
        bucket = self.client.bucket(self.bucket_name)
        bucket.new('one', data="value1").store()
        bucket.new('two', data="value2").store()

        # Create a map reduce object and use one and two as inputs
        mr = self.client.add(self.bucket_name, 'one')\
                        .add(self.bucket_name, 'two')

        # Use the map_values alias
        result = mr.map_values_json().reduce_sort("""function(x,y) {
           if(x == y) return 0;
           return x > y ? -1 : 1;
        }""").run()

        self.assertEqual(result, ["value2", "value1"])

    def test_reduce_numeric_sort(self):
        # Add a value to the bucket
        bucket = self.client.bucket(self.bucket_name)
        bucket.new('one', data=1).store()
        bucket.new('two', data=2).store()

        # Create a map reduce object and use one and two as inputs
        mr = self.client.add(self.bucket_name, 'one')\
                        .add(self.bucket_name, 'two')

        # Use the map_values alias
        result = mr.map_values_json().reduce_numeric_sort().run()

        self.assertEqual(result, [1, 2])

    def test_reduce_limit(self):
        # Add a value to the bucket
        bucket = self.client.bucket(self.bucket_name)
        bucket.new('one', data=1).store()
        bucket.new('two', data=2).store()

        # Create a map reduce object and use one and two as inputs
        mr = self.client.add(self.bucket_name, 'one')\
                        .add(self.bucket_name, 'two')

        # Use the map_values alias
        result = mr.map_values_json()\
                   .reduce_numeric_sort()\
                   .reduce_limit(1).run()

        self.assertEqual(result, [1])

    def test_reduce_slice(self):
        # Add a value to the bucket
        bucket = self.client.bucket(self.bucket_name)
        bucket.new('one', data=1).store()
        bucket.new('two', data=2).store()

        # Create a map reduce object and use one and two as inputs
        mr = self.client.add(self.bucket_name, 'one')\
                        .add(self.bucket_name, 'two')

        # Use the map_values alias
        result = mr.map_values_json()\
                   .reduce_numeric_sort()\
                   .reduce_slice(1, 2).run()

        self.assertEqual(result, [2])

    def test_filter_not_found(self):
        # Add a value to the bucket
        bucket = self.client.bucket(self.bucket_name)
        bucket.new('one', data=1).store()
        bucket.new('two', data=2).store()

        # Create a map reduce object and use one and two as inputs
        mr = self.client.add(self.bucket_name, 'one')\
                        .add(self.bucket_name, 'two')\
                        .add(self.bucket_name, self.key_name)

        # Use the map_values alias
        result = mr.map_values_json()\
                   .filter_not_found()\
                   .run()

        self.assertEqual(sorted(result), [1, 2])


class MapReduceStreamTests(object):
    def test_stream_results(self):
        bucket = self.client.bucket(self.bucket_name)
        bucket.new('one', data=1).store()
        bucket.new('two', data=2).store()

        mr = RiakMapReduce(self.client).add(self.bucket_name, 'one')\
                                       .add(self.bucket_name, 'two')
        mr.map_values_json()
        results = []
        for phase, data in mr.stream():
            results.extend(data)

        self.assertEqual(sorted(results), [1, 2])

    def test_stream_cleanoperationsup(self):
        bucket = self.client.bucket(self.bucket_name)
        bucket.new('one', data=1).store()
        bucket.new('two', data=2).store()

        mr = RiakMapReduce(self.client).add(self.bucket_name, 'one')\
                                       .add(self.bucket_name, 'two')
        mr.map_values_json()
        try:
            for phase, data in mr.stream():
                raise RuntimeError("woops")
        except RuntimeError:
            pass

        # This should not raise an exception
        obj = bucket.get('one')
        self.assertEqual(1, obj.data)<|MERGE_RESOLUTION|>--- conflicted
+++ resolved
@@ -29,21 +29,13 @@
     def test_set_links(self):
         # Create the object
         bucket = self.client.bucket(self.bucket_name)
-<<<<<<< HEAD
         o = bucket.new(self.key_name, 2)
-        o.links = [RiakLink("foo1", "foo1"),
-                   RiakLink("foo2", "foo2", "tag"),
-                   RiakLink("bucket", "foo2", "tag2")]
+        o.links = [(self.bucket_name, "foo1", None),
+                   (self.bucket_name, "foo2", "tag"),
+                   ("bucket", "foo2", "tag2")]
         o.store()
         obj = bucket.get(self.key_name)
-        links = sorted(obj.links, key=lambda x: x.key)
-=======
-        bucket.new("foo", 2).set_links([bucket.new("foo1"),
-                                        (bucket.new("foo2"), "tag"),
-                                        ("bucket", "foo2", "tag2")]).store()
-        obj = bucket.get("foo")
-        links = sorted(obj.get_links(), key=lambda x: x[1])
->>>>>>> b663639b
+        links = sorted(obj.links, key=lambda x: x[1])
         self.assertEqual(len(links), 3)
         self.assertEqual(links[0][1], "foo1")
         self.assertEqual(links[1][1], "foo2")
@@ -51,19 +43,6 @@
         self.assertEqual(links[2][1], "foo2")
         self.assertEqual(links[2][2], "tag2")
 
-<<<<<<< HEAD
-=======
-    def test_set_links_all_links(self):
-        bucket = self.client.bucket(self.bucket_name)
-        foo1 = bucket.new("foo", 1)
-        bucket.new("foo2", 2).store()
-        links = [("bucket", "foo2", None)]
-        foo1.set_links(links, True)
-        links = foo1.get_links()
-        self.assertEqual(len(links), 1)
-        self.assertEqual(links[0][1], "foo2")
-
->>>>>>> b663639b
     def test_link_walking(self):
         # Create the object...
         bucket = self.client.bucket(self.bucket_name)
