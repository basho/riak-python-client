--- conflicted
+++ resolved
@@ -14,16 +14,12 @@
 
 import unittest
 
-<<<<<<< HEAD
-=======
 from riak import key_filter, ListError, RiakClient, RiakError
->>>>>>> a7af78e8
 from riak.mapreduce import RiakMapReduce
 from riak.tests import RUN_MAPREDUCE, RUN_SECURITY, RUN_YZ
 from riak.tests.base import IntegrationTestBase
 from riak.tests.test_yokozuna import wait_for_yz_index
 from riak.tests.yz_setup import yzSetUp, yzTearDown
-from six import PY2
 
 
 testrun_yz_mr = {
@@ -53,29 +49,12 @@
     def test_store_and_get_links(self):
         # Create the object...
         bucket = self.client.bucket(self.bucket_name)
-<<<<<<< HEAD
-        bucket.new(key=self.key_name, data='2',
-                   content_type='application/octet-stream') \
+        bucket.new(key=self.key_name, data="2",
+                   content_type="application/octet-stream") \
             .add_link(bucket.new("foo1")) \
             .add_link(bucket.new("foo2"), "tag") \
             .add_link(bucket.new("foo3"), "tag2!@#%^&*)") \
             .store()
-=======
-        if PY2:
-            bucket.new(key=self.key_name, encoded_data="2",
-                       content_type="application/octet-stream") \
-                .add_link(bucket.new("foo1")) \
-                .add_link(bucket.new("foo2"), "tag") \
-                .add_link(bucket.new("foo3"), "tag2!@#%^&*)") \
-                .store()
-        else:
-            bucket.new(key=self.key_name, data="2",
-                       content_type="application/octet-stream") \
-                .add_link(bucket.new("foo1")) \
-                .add_link(bucket.new("foo2"), "tag") \
-                .add_link(bucket.new("foo3"), "tag2!@#%^&*)") \
-                .store()
->>>>>>> a7af78e8
         obj = bucket.get(self.key_name)
         links = obj.links
         self.assertEqual(len(links), 3)
@@ -505,10 +484,10 @@
         results.sort()
 
         self.assertEqual(results,
-                         [""barval5"",
-                          ""barval6"",
-                          ""fooval2"",
-                          ""fooval3""])
+                         ['"barval5"',
+                          '"barval6"',
+                          '"fooval2"',
+                          '"fooval3"'])
 
     def test_mr_list_add_mix(self):
         bucket = self.client.bucket("bucket_a")
@@ -528,10 +507,10 @@
         results.sort()
 
         self.assertEqual(results,
-                         [""barval2"",
-                          ""barval9"",
-                          ""fooval2"",
-                          ""fooval3""])
+                         ['"barval2"',
+                          '"barval9"',
+                          '"fooval2"',
+                          '"fooval3"'])
 
     @unittest.skipUnless(RUN_YZ, "RUN_YZ is 0")
     def test_mr_search(self):
@@ -583,23 +562,10 @@
     def test_map_values(self):
         # Add a value to the bucket
         bucket = self.client.bucket(self.bucket_name)
-<<<<<<< HEAD
-        bucket.new('one', data='value_1',
-                   content_type='text/plain').store()
-        bucket.new('two', data='value_2',
-                   content_type='text/plain').store()
-=======
-        if PY2:
-            bucket.new("one", encoded_data="value_1",
-                       content_type="text/plain").store()
-            bucket.new("two", encoded_data="value_2",
-                       content_type="text/plain").store()
-        else:
-            bucket.new("one", data="value_1",
-                       content_type="text/plain").store()
-            bucket.new("two", data="value_2",
-                       content_type="text/plain").store()
->>>>>>> a7af78e8
+        bucket.new("one", data="value_1",
+                   content_type="text/plain").store()
+        bucket.new("two", data="value_2",
+                   content_type="text/plain").store()
 
         # Create a map reduce object and use one and two as inputs
         mr = self.client.add(self.bucket_name, "one")\
@@ -810,13 +776,5 @@
             pass
 
         # This should not raise an exception
-<<<<<<< HEAD
-        obj = bucket.get('one')
-        self.assertEqual(b'1', obj.encoded_data)
-=======
         obj = bucket.get("one")
-        if PY2:
-            self.assertEqual("1", obj.encoded_data)
-        else:
-            self.assertEqual(b"1", obj.encoded_data)
->>>>>>> a7af78e8
+        self.assertEqual(b"1", obj.encoded_data)