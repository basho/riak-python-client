# Copyright 2010-present Basho Technologies, Inc.
#
# Licensed under the Apache License, Version 2.0 (the "License");
# you may not use this file except in compliance with the License.
# You may obtain a copy of the License at
#
#     http://www.apache.org/licenses/LICENSE-2.0
#
# Unless required by applicable law or agreed to in writing, software
# distributed under the License is distributed on an "AS IS" BASIS,
# WITHOUT WARRANTIES OR CONDITIONS OF ANY KIND, either express or implied.
# See the License for the specific language governing permissions and
# limitations under the License.

import copy
import os
import sys
import unittest

from time import sleep

from riak import (
    BucketType,
    ConflictError,
    ListError,
    RiakBucket,
    RiakClient,
    RiakError,
)
from riak.resolver import default_resolver, last_written_resolver
from riak.tests import PROTOCOL, RUN_KV, RUN_RESOLVE
from riak.tests.base import IntegrationTestBase
from riak.tests.comparison import Comparison
from six import PY2, PY3, string_types

try:
    import simplejson as json # todo: remove this, supports < p3.3
except ImportError:
    import json

import pickle
test_pickle_dumps = pickle.dumps
test_pickle_loads = pickle.loads


testrun_sibs_bucket = "sibsbucket"
testrun_props_bucket = "propsbucket"


def setUpModule():
    if not RUN_KV:
        return
    c = IntegrationTestBase.create_client()
    c.bucket(testrun_sibs_bucket).allow_mult = True
    c.close()


def tearDownModule():
    if not RUN_KV:
        return
    c = IntegrationTestBase.create_client()
    c.bucket(testrun_sibs_bucket).clear_properties()
    c.bucket(testrun_props_bucket).clear_properties()
    c.close()


class NotJsonSerializable(object):
    def __init__(self, *args, **kwargs):
        self.args = list(args)
        self.kwargs = kwargs

    def __eq__(self, other):
        if len(self.args) != len(other.args):
            return False
        if len(self.kwargs) != len(other.kwargs):
            return False
        for name, value in self.kwargs.items():
            if other.kwargs[name] != value:
                return False
        value1_args = copy.copy(self.args)
        value2_args = copy.copy(other.args)
        value1_args.sort()
        value2_args.sort()
        for i in range(len(value1_args)):
            if value1_args[i] != value2_args[i]:
                return False
        return True


class KVUnitTests(unittest.TestCase):
    def test_list_keys_exception(self):
        c = RiakClient()
        bt = BucketType(c, "test")
        b = RiakBucket(c, "test", bt)
        with self.assertRaises(ListError):
            b.get_keys()

    def test_stream_buckets_exception(self):
        c = RiakClient()
        with self.assertRaises(ListError):
            bs = []
            for bl in c.stream_buckets():
                bs.extend(bl)

    def test_stream_keys_exception(self):
        c = RiakClient()
        with self.assertRaises(ListError):
            ks = []
            for kl in c.stream_keys("test"):
                ks.extend(kl)

    def test_ts_stream_keys_exception(self):
        c = RiakClient()
        with self.assertRaises(ListError):
            ks = []
            for kl in c.ts_stream_keys("test"):
                ks.extend(kl)


@unittest.skipUnless(RUN_KV, "RUN_KV is 0")
class BasicKVTests(IntegrationTestBase, unittest.TestCase, Comparison):
    def test_no_returnbody(self):
        bucket = self.client.bucket(self.bucket_name)
        o = bucket.new(self.key_name, "bar").store(return_body=False)
        self.assertEqual(o.vclock, None)

    @unittest.skipUnless(PROTOCOL == "pbc", "Only available on pbc")
    def test_get_no_returnbody(self):
        bucket = self.client.bucket(self.bucket_name)
        o = bucket.new(self.key_name, "Ain't no body")
        o.store()

        stored_object = bucket.get(self.key_name, head_only=True)
        self.assertFalse(stored_object.data)

        list_of_objects = bucket.multiget([self.key_name], head_only=True)
        for stored_object in list_of_objects:
            self.assertFalse(stored_object.data)

    def test_many_link_headers_should_work_fine(self):
        bucket = self.client.bucket(self.bucket_name)
        o = bucket.new("lots_of_links", "My god, it's full of links!")
        for i in range(0, 300):
            link = ("other", "key%d" % i, "next")
            o.add_link(link)

        o.store()
        stored_object = bucket.get("lots_of_links")
        self.assertEqual(len(stored_object.links), 300)

    def test_is_alive(self):
        self.assertTrue(self.client.is_alive())

    def test_store_and_get(self):
        bucket = self.client.bucket(self.bucket_name)
        rand = self.randint()
        obj = bucket.new("foo", rand)
        obj.store()
        obj = bucket.get("foo")
        self.assertTrue(obj.exists)
        self.assertEqual(obj.bucket.name, self.bucket_name)
        self.assertEqual(obj.key, "foo")
        self.assertEqual(obj.data, rand)

        # unicode objects are fine, as long as they don"t
        # contain any non-ASCII chars
<<<<<<< HEAD
        self.client.bucket(self.bucket_name)
        self.client.bucket('búcket')

        bucket.get('foo')
        bucket.get('føø')

        bucket.new(u'foo', 'éå')
=======
        if PY2:
            self.client.bucket(str(self.bucket_name))  # noqa
        else:
            self.client.bucket(self.bucket_name)
        if PY2:
            self.assertRaises(TypeError, self.client.bucket, "búcket")
            self.assertRaises(TypeError, self.client.bucket, "búcket")
        else:
            self.client.bucket(u"búcket")
            self.client.bucket("búcket")

        bucket.get("foo")
        if PY2:
            self.assertRaises(TypeError, bucket.get, "føø")
            self.assertRaises(TypeError, bucket.get, "føø")

            self.assertRaises(TypeError, bucket.new, "foo", "éå")
            self.assertRaises(TypeError, bucket.new, "foo", "éå")
            self.assertRaises(TypeError, bucket.new, "foo", "éå")
            self.assertRaises(TypeError, bucket.new, "foo", "éå")
        else:
            bucket.get(u"føø")
            bucket.get("føø")

            bucket.new(u"foo", "éå")
            bucket.new(u"foo", "éå")
            bucket.new("foo", u"éå")
            bucket.new("foo", u"éå")
>>>>>>> a7af78e8

        obj2 = bucket.new("baz", rand, "application/json")
        obj2.charset = "UTF-8"
        obj2.store()
        obj2 = bucket.get("baz")
        self.assertEqual(obj2.data, rand)

    def test_store_obj_with_unicode(self):
        bucket = self.client.bucket(self.bucket_name)
        data = {u"føø": u"éå"}
        obj = bucket.new("foo", data)
        obj.store()
        obj = bucket.get("foo")
        self.assertEqual(obj.data, data)

    def test_store_unicode_string(self):
        bucket = self.client.bucket(self.bucket_name)
        data = u"some unicode data: \u00c6"
        obj = bucket.new(self.key_name, encoded_data=data.encode("utf-8"),
                         content_type="text/plain")
        obj.charset = "utf-8"
        obj.store()
        obj2 = bucket.get(self.key_name)
        self.assertEqual(data, obj2.encoded_data.decode("utf-8"))

    def test_string_bucket_name(self):
        # Things that are not strings cannot be bucket names
        for bad in (12345, True, None, {}, []):
            with self.assert_raises_regex(TypeError, "must be a string"):
                self.client.bucket(bad)

            with self.assert_raises_regex(TypeError, "must be a string"):
                RiakBucket(self.client, bad, None)

<<<<<<< HEAD
        self.client.bucket('føø')
=======
        # Unicode bucket names are not supported in Python 2.x,
        # if they can"t be encoded to ASCII. This should be changed in a
        # future  release.
        if PY2:
            with self.assert_raises_regex(TypeError, "Unicode bucket names are not supported"):
                self.client.bucket("føø")
        else:
            self.client.bucket(u"føø")
>>>>>>> a7af78e8

        # This is fine, since it"s already ASCII
        self.client.bucket("ASCII")

    def test_generate_key(self):
        # Ensure that Riak generates a random key when
        # the key passed to bucket.new() is None.
        bucket = self.client.bucket(self.bucket_name)
        o = bucket.new(None, data={})
        self.assertIsNone(o.key)
        o.store()
        self.assertIsNotNone(o.key)
        self.assertNotIn("/", o.key)
        existing_keys = bucket.get_keys()
        self.assertEqual(len(existing_keys), 1)

    def maybe_store_keys(self):
        skey = "rkb-init"
        bucket = self.client.bucket("random_key_bucket")
        sobj = bucket.get(skey)
        if sobj.exists:
            return
        for key in range(1, 1000):
            o = bucket.new(None, data={})
            o.store()
        o = bucket.new(skey, data={})
        o.store()

    def test_stream_keys(self):
        self.maybe_store_keys()
        bucket = self.client.bucket("random_key_bucket")
        regular_keys = bucket.get_keys()
        self.assertNotEqual(len(regular_keys), 0)
        streamed_keys = []
        for keylist in bucket.stream_keys():
            self.assertNotEqual([], keylist)
            for key in keylist:
                self.assertIsInstance(key, str)
            streamed_keys += keylist
        self.assertEqual(sorted(regular_keys), sorted(streamed_keys))

    def test_stream_keys_timeout(self):
        self.maybe_store_keys()
        bucket = self.client.bucket("random_key_bucket")
        streamed_keys = []
        with self.assertRaises(RiakError):
            for keylist in self.client.stream_keys(bucket, timeout=1):
                self.assertNotEqual([], keylist)
                for key in keylist:
                    self.assertIsInstance(key, str)
                streamed_keys += keylist

    def test_stream_keys_abort(self):
        self.maybe_store_keys()
        bucket = self.client.bucket("random_key_bucket")
        regular_keys = bucket.get_keys()
        self.assertNotEqual(len(regular_keys), 0)
        try:
            for keylist in bucket.stream_keys():
                raise RuntimeError("abort")
        except RuntimeError:
            pass

        # If the stream was closed correctly, this will not error
        robj = bucket.get(regular_keys[0])
        self.assertEqual(len(robj.siblings), 1)
        self.assertEqual(True, robj.exists)

    def test_bad_key(self):
        bucket = self.client.bucket(self.bucket_name)
        obj = bucket.new()
        with self.assertRaises(TypeError):
            bucket.get(None)

        with self.assertRaises(TypeError):
            self.client.get(obj)

        with self.assertRaises(TypeError):
            bucket.get(1)

    def test_binary_store_and_get(self):
        bucket = self.client.bucket(self.bucket_name)
        # Store as binary, retrieve as binary, then compare...
        rand = str(self.randint())
<<<<<<< HEAD
        rand = bytes(rand, 'utf-8')
=======
        if PY2:
            rand = bytes(rand)
        else:
            rand = bytes(rand, "utf-8")
>>>>>>> a7af78e8
        obj = bucket.new(self.key_name, encoded_data=rand,
                         content_type="text/plain")
        obj.store()
        obj = bucket.get(self.key_name)
        self.assertTrue(obj.exists)
        self.assertEqual(obj.encoded_data, rand)
        # Store as JSON, retrieve as binary, JSON-decode, then compare...
        data = [self.randint(), self.randint(), self.randint()]
        key2 = self.randname()
        obj = bucket.new(key2, data)
        obj.store()
        obj = bucket.get(key2)
        self.assertEqual(data, json.loads(obj.encoded_data.decode()))

    def test_blank_binary_204(self):
        bucket = self.client.bucket(self.bucket_name)

        # this should *not* raise an error
        empty = ""
<<<<<<< HEAD
        empty = bytes(empty, 'utf-8')
        obj = bucket.new('foo2', encoded_data=empty, content_type='text/plain')
=======
        if PY2:
            empty = bytes(empty)
        else:
            empty = bytes(empty, "utf-8")
        obj = bucket.new("foo2", encoded_data=empty, content_type="text/plain")
>>>>>>> a7af78e8
        obj.store()
        obj = bucket.get("foo2")
        self.assertTrue(obj.exists)
        self.assertEqual(obj.encoded_data, empty)

    def test_custom_bucket_encoder_decoder(self):
        bucket = self.client.bucket(self.bucket_name)
        # Teach the bucket how to pickle
        bucket.set_encoder("application/x-pickle", test_pickle_dumps)
        bucket.set_decoder("application/x-pickle", test_pickle_loads)
        data = {"array": [1, 2, 3], "badforjson": NotJsonSerializable(1, 3)}
        obj = bucket.new(self.key_name, data, "application/x-pickle")
        obj.store()
        obj2 = bucket.get(self.key_name)
        self.assertEqual(data, obj2.data)

    def test_custom_client_encoder_decoder(self):
        bucket = self.client.bucket(self.bucket_name)
        # Teach the client how to pickle
        self.client.set_encoder("application/x-pickle", test_pickle_dumps)
        self.client.set_decoder("application/x-pickle", test_pickle_loads)
        data = {"array": [1, 2, 3], "badforjson": NotJsonSerializable(1, 3)}
        obj = bucket.new(self.key_name, data, "application/x-pickle")
        obj.store()
        obj2 = bucket.get(self.key_name)
        self.assertEqual(data, obj2.data)

    def test_unknown_content_type_encoder_decoder(self):
        # Bypass the content_type encoders
        bucket = self.client.bucket(self.bucket_name)
        data = "some funny data"
<<<<<<< HEAD
        data = data.encode()
        obj = bucket.new(self.key_name,
                         encoded_data=data,
                         content_type='application/x-frobnicator')
=======
        if PY3:
            # Python 3.x needs to store binaries
            data = data.encode()
        obj = bucket.new(self.key_name, encoded_data=data, content_type="application/x-frobnicator")
>>>>>>> a7af78e8
        obj.store()
        obj2 = bucket.get(self.key_name)
        self.assertEqual(data, obj2.encoded_data)

    def test_text_plain_encoder_decoder(self):
        bucket = self.client.bucket(self.bucket_name)
        data = "some funny data"
        obj = bucket.new(self.key_name, data, content_type="text/plain")
        obj.store()
        obj2 = bucket.get(self.key_name)
        self.assertEqual(data, obj2.data)

    def test_missing_object(self):
        bucket = self.client.bucket(self.bucket_name)
        obj = bucket.get(self.key_name)
        self.assertFalse(obj.exists)
        # Object with no siblings should not raise the ConflictError
        self.assertIsNone(obj.data)

    def test_delete(self):
        bucket = self.client.bucket(self.bucket_name)
        rand = self.randint()
        obj = bucket.new(self.key_name, rand)
        obj.store()
        obj = bucket.get(self.key_name)
        self.assertTrue(obj.exists)

        obj.delete()
        obj.reload()
        self.assertFalse(obj.exists)

    def test_bucket_delete(self):
        bucket = self.client.bucket(self.bucket_name)
        rand = self.randint()
        obj = bucket.new(self.key_name, rand)
        obj.store()

        bucket.delete(self.key_name)
        obj.reload()
        self.assertFalse(obj.exists)

    def test_set_bucket_properties(self):
        bucket = self.client.bucket(testrun_props_bucket)
        # Test setting allow mult...
        bucket.allow_mult = True
        # Test setting nval...
        bucket.n_val = 1

        c2 = self.create_client()
        bucket2 = c2.bucket(testrun_props_bucket)
        self.assertTrue(bucket2.allow_mult)
        self.assertEqual(bucket2.n_val, 1)
        # Test setting multiple properties...
        bucket.set_properties({"allow_mult": False, "n_val": 2})

        c3 = self.create_client()
        bucket3 = c3.bucket(testrun_props_bucket)
        self.assertFalse(bucket3.allow_mult)
        self.assertEqual(bucket3.n_val, 2)

        # clean up!
        c2.close()
        c3.close()

    def test_if_none_match(self):
        bucket = self.client.bucket(self.bucket_name)
        obj = bucket.get(self.key_name)
        obj.delete()

        obj.reload()
        self.assertFalse(obj.exists)
        obj.data = ["first store"]
        obj.content_type = "application/json"
        obj.store()

        obj.data = ["second store"]
        with self.assertRaises(Exception):
            obj.store(if_none_match=True)

    def test_siblings(self):
        # Set up the bucket, clear any existing object...
        bucket = self.client.bucket(testrun_sibs_bucket)
        obj = bucket.get(self.key_name)
        bucket.allow_mult = True

        # Even if it previously existed, let"s store a base resolved version
        # from which we can diverge by sending a stale vclock.
        obj.data = "start"
        obj.content_type = "text/plain"
        obj.store()

        vals = set(self.generate_siblings(obj, count=5))

        # Make sure the object has five siblings...
        obj = bucket.get(self.key_name)
        self.assertEqual(len(obj.siblings), 5)

        # When the object is in conflict, using the shortcut methods
        # should raise the ConflictError
        with self.assertRaises(ConflictError):
            obj.data

        # Get each of the values - make sure they match what was
        # assigned
        vals2 = set([sibling.data for sibling in obj.siblings])
        self.assertEqual(vals, vals2)

        # Resolve the conflict, and then do a get...
        resolved_sibling = obj.siblings[3]
        obj.siblings = [resolved_sibling]
        self.assertEqual(len(obj.siblings), 1)
        obj.store()

        self.assertEqual(len(obj.siblings), 1)
        self.assertEqual(obj.data, resolved_sibling.data)

    @unittest.skipUnless(RUN_RESOLVE, "RUN_RESOLVE is 0")
    def test_resolution(self):
        bucket = self.client.bucket(testrun_sibs_bucket)
        obj = bucket.get(self.key_name)
        bucket.allow_mult = True

        # Even if it previously existed, let"s store a base resolved version
        # from which we can diverge by sending a stale vclock.
        obj.data = "start"
        obj.content_type = "text/plain"
        obj.store()

        vals = self.generate_siblings(obj, count=5, delay=1.01)

        # Make sure the object has five siblings when using the
        # default resolver
        obj = bucket.get(self.key_name)
        obj.reload()
        self.assertEqual(len(obj.siblings), 5)

        # Setting the resolver on the client object to use the
        # "last-write-wins" behavior
        self.client.resolver = last_written_resolver
        obj.reload()
        self.assertEqual(obj.resolver, last_written_resolver)
        self.assertEqual(1, len(obj.siblings))
        self.assertEqual(obj.data, vals[-1])

        # Set the resolver on the bucket to the default resolver,
        # overriding the resolver on the client
        bucket.resolver = default_resolver
        obj.reload()
        self.assertEqual(obj.resolver, default_resolver)
        self.assertEqual(len(obj.siblings), 5)

        # Define our own custom resolver on the object that returns
        # the maximum value, overriding the bucket and client resolvers
        def max_value_resolver(obj):
            obj.siblings = [max(obj.siblings, key=lambda s: s.data), ]

        obj.resolver = max_value_resolver
        obj.reload()
        self.assertEqual(obj.resolver, max_value_resolver)
        self.assertEqual(obj.data, max(vals))

        # Setting the resolver to None on all levels reverts to the
        # default resolver.
        obj.resolver = None
        self.assertEqual(obj.resolver, default_resolver)  # set by bucket
        bucket.resolver = None
        self.assertEqual(obj.resolver, last_written_resolver)  # set by client
        self.client.resolver = None
        self.assertEqual(obj.resolver, default_resolver)  # reset
        self.assertEqual(bucket.resolver, default_resolver)  # reset
        self.assertEqual(self.client.resolver, default_resolver)  # reset

    @unittest.skipUnless(RUN_RESOLVE, "RUN_RESOLVE is 0")
    def test_resolution_default(self):
        # If no resolver is setup, be sure to resolve to default_resolver
        bucket = self.client.bucket(testrun_sibs_bucket)
        self.assertEqual(self.client.resolver, default_resolver)
        self.assertEqual(bucket.resolver, default_resolver)

    def test_tombstone_siblings(self):
        # Set up the bucket, clear any existing object...
        bucket = self.client.bucket(testrun_sibs_bucket)
        obj = bucket.get(self.key_name)
        bucket.allow_mult = True

        obj.data = "start"
        obj.content_type = "text/plain"
        obj.store(return_body=True)

        obj.delete()

        vals = set(self.generate_siblings(obj, count=4))

        obj = bucket.get(self.key_name)

        # TODO this used to be 5, only
        siblen = len(obj.siblings)
        self.assertTrue(siblen == 4 or siblen == 5)

        non_tombstones = 0
        for sib in obj.siblings:
            if sib.exists:
                non_tombstones += 1
            self.assertTrue(not sib.exists or sib.data in vals)
        self.assertEqual(non_tombstones, 4)

    def test_store_of_missing_object(self):
        bucket = self.client.bucket(self.bucket_name)
        # for json objects
        o = bucket.get(self.key_name)
        self.assertEqual(o.exists, False)
        o.data = {"foo": "bar"}
        o.content_type = "application/json"

        o = o.store()
        self.assertEqual(o.data, {"foo": "bar"})
        self.assertEqual(o.content_type, "application/json")
        o.delete()
        # for binary objects
        o = bucket.get(self.randname())
        self.assertEqual(o.exists, False)
<<<<<<< HEAD
        o.encoded_data = "1234567890".encode()
        o.content_type = 'application/octet-stream'
=======
        if PY2:
            o.encoded_data = "1234567890"
        else:
            o.encoded_data = "1234567890".encode()
        o.content_type = "application/octet-stream"
>>>>>>> a7af78e8

        o = o.store()
        self.assertEqual(o.encoded_data, "1234567890".encode())
        self.assertEqual(o.content_type, "application/octet-stream")
        o.delete()

    def test_store_metadata(self):
        bucket = self.client.bucket(self.bucket_name)
        rand = self.randint()
        obj = bucket.new(self.key_name, rand)
        obj.usermeta = {"custom": "some metadata"}
        obj.store()
        obj = bucket.get(self.key_name)
        self.assertEqual("some metadata", obj.usermeta["custom"])

    def test_list_buckets(self):
        bucket = self.client.bucket(self.bucket_name)
        bucket.new("one", {"foo": "one", "bar": "red"}).store()
        buckets = self.client.get_buckets()
        self.assertTrue(self.bucket_name in [x.name for x in buckets])

    def test_stream_buckets(self):
        bucket = self.client.bucket(self.bucket_name)
        bucket.new(self.key_name, data={"foo": "one",
                                        "bar": "baz"}).store()
        buckets = []
        for bucket_list in self.client.stream_buckets():
            buckets.extend(bucket_list)

        self.assertTrue(self.bucket_name in [x.name for x in buckets])

    def test_stream_buckets_abort(self):
        bucket = self.client.bucket(self.bucket_name)
        bucket.new(self.key_name, data={"foo": "one",
                                        "bar": "baz"}).store()
        try:
            for bucket_list in self.client.stream_buckets():
                raise RuntimeError("abort")
        except RuntimeError:
            pass

        robj = bucket.get(self.key_name)
        self.assertTrue(robj.exists)
        self.assertEqual(len(robj.siblings), 1)

    def test_get_params(self):
        bucket = self.client.bucket(self.bucket_name)
        bucket.new(self.key_name, data={"foo": "one",
                                        "bar": "baz"}).store()

        bucket.get(self.key_name, basic_quorum=False)
        bucket.get(self.key_name, basic_quorum=True)
        bucket.get(self.key_name, notfound_ok=True)
        bucket.get(self.key_name, notfound_ok=False)

        missing = bucket.get("missing-key", notfound_ok=True,
                             basic_quorum=True)
        self.assertFalse(missing.exists)

    def test_preflist(self):
        nodes = ["riak@127.0.0.1", "dev1@127.0.0.1"]
        bucket = self.client.bucket(self.bucket_name)
        bucket.new(self.key_name, data={"foo": "one",
                                        "bar": "baz"}).store()
        try:
            preflist = bucket.get_preflist(self.key_name)
            preflist2 = self.client.get_preflist(bucket, self.key_name)
            for pref in (preflist, preflist2):
                self.assertEqual(len(pref), 3)
                self.assertIn(pref[0]["node"], nodes)
                [self.assertTrue(node["primary"]) for node in pref]
        except NotImplementedError as e:
            raise unittest.SkipTest(e)

    def generate_siblings(self, original, count=5, delay=None):
        vals = []
        for _ in range(count):
            while True:
                randval = str(self.randint())
                if randval not in vals:
                    break

            other_obj = original.bucket.new(key=original.key,
                                            data=randval,
                                            content_type="text/plain")
            other_obj.vclock = original.vclock
            other_obj.store()
            vals.append(randval)
            if delay:
                sleep(delay)
        return vals


@unittest.skipUnless(RUN_KV, "RUN_KV is 0")
class BucketPropsTest(IntegrationTestBase, unittest.TestCase):
    def test_rw_settings(self):
        bucket = self.client.bucket(testrun_props_bucket)
        self.assertEqual(bucket.r, "quorum")
        self.assertEqual(bucket.w, "quorum")
        self.assertEqual(bucket.dw, "quorum")
        self.assertEqual(bucket.rw, "quorum")

        bucket.w = 1
        self.assertEqual(bucket.w, 1)

        bucket.r = "quorum"
        self.assertEqual(bucket.r, "quorum")

        bucket.dw = "all"
        self.assertEqual(bucket.dw, "all")

        bucket.rw = "one"
        self.assertEqual(bucket.rw, "one")

        bucket.set_properties({"w": "quorum",
                               "r": "quorum",
                               "dw": "quorum",
                               "rw": "quorum"})
        bucket.clear_properties()

    def test_primary_quora(self):
        bucket = self.client.bucket(testrun_props_bucket)
        self.assertEqual(bucket.pr, 0)
        self.assertEqual(bucket.pw, 0)

        bucket.pr = 1
        self.assertEqual(bucket.pr, 1)

        bucket.pw = "quorum"
        self.assertEqual(bucket.pw, "quorum")

        bucket.set_properties({"pr": 0, "pw": 0})
        bucket.clear_properties()

    def test_clear_bucket_properties(self):
        bucket = self.client.bucket(testrun_props_bucket)
        bucket.allow_mult = True
        self.assertTrue(bucket.allow_mult)
        bucket.n_val = 1
        self.assertEqual(bucket.n_val, 1)
        # Test setting clearing properties...

        self.assertTrue(bucket.clear_properties())
        self.assertFalse(bucket.allow_mult)
        self.assertEqual(bucket.n_val, 3)


@unittest.skipUnless(RUN_KV, "RUN_KV is 0")
class KVFileTests(IntegrationTestBase, unittest.TestCase):
    def test_store_binary_object_from_file(self):
        bucket = self.client.bucket(self.bucket_name)
        obj = bucket.new_from_file(self.key_name, __file__)
        obj.store()
        obj = bucket.get(self.key_name)
        self.assertNotEqual(obj.encoded_data, None)
        is_win32 = sys.platform == "win32"
        self.assertTrue(
            obj.content_type == "text/x-python" or (
                is_win32 and obj.content_type == "text/plain"
            ) or (obj.content_type == "application/x-python-code"),
        )

    def test_store_binary_object_from_file_should_use_default_mimetype(self):
        bucket = self.client.bucket(self.bucket_name)
        filepath = os.path.join(os.path.dirname(os.path.abspath(__file__)),
                                os.pardir, os.pardir, "README.md")
        obj = bucket.new_from_file(self.key_name, filepath)
        obj.store()
        obj = bucket.get(self.key_name)
        self.assertEqual(obj.content_type, "application/octet-stream")

    def test_store_binary_object_from_file_should_fail_if_file_not_found(self):
        bucket = self.client.bucket(self.bucket_name)
        with self.assertRaises(IOError):
            bucket.new_from_file(self.key_name, "FILE_NOT_FOUND")
        obj = bucket.get(self.key_name)
        # self.assertEqual(obj.encoded_data, None)
        self.assertFalse(obj.exists)


@unittest.skipUnless(RUN_KV, "RUN_KV is 0")
class CounterTests(IntegrationTestBase, unittest.TestCase):
    def test_counter_requires_allow_mult(self):
        bucket = self.client.bucket(self.bucket_name)
        if bucket.allow_mult:
            bucket.allow_mult = False
        self.assertFalse(bucket.allow_mult)

        with self.assertRaises(Exception):
            bucket.update_counter(self.key_name, 10)

    def test_counter_ops(self):
        bucket = self.client.bucket(testrun_sibs_bucket)
        self.assertTrue(bucket.allow_mult)

        # Non-existent counter has no value
        self.assertEqual(None, bucket.get_counter(self.key_name))

        # Update the counter
        bucket.update_counter(self.key_name, 10)
        self.assertEqual(10, bucket.get_counter(self.key_name))

        # Update with returning the value
        self.assertEqual(15, bucket.update_counter(self.key_name, 5, returnvalue=True))

        # Now try decrementing
        self.assertEqual(10, bucket.update_counter(self.key_name, -5, returnvalue=True))<|MERGE_RESOLUTION|>--- conflicted
+++ resolved
@@ -164,44 +164,13 @@
 
         # unicode objects are fine, as long as they don"t
         # contain any non-ASCII chars
-<<<<<<< HEAD
         self.client.bucket(self.bucket_name)
-        self.client.bucket('búcket')
-
-        bucket.get('foo')
-        bucket.get('føø')
-
-        bucket.new(u'foo', 'éå')
-=======
-        if PY2:
-            self.client.bucket(str(self.bucket_name))  # noqa
-        else:
-            self.client.bucket(self.bucket_name)
-        if PY2:
-            self.assertRaises(TypeError, self.client.bucket, "búcket")
-            self.assertRaises(TypeError, self.client.bucket, "búcket")
-        else:
-            self.client.bucket(u"búcket")
-            self.client.bucket("búcket")
+        self.client.bucket("búcket")
 
         bucket.get("foo")
-        if PY2:
-            self.assertRaises(TypeError, bucket.get, "føø")
-            self.assertRaises(TypeError, bucket.get, "føø")
-
-            self.assertRaises(TypeError, bucket.new, "foo", "éå")
-            self.assertRaises(TypeError, bucket.new, "foo", "éå")
-            self.assertRaises(TypeError, bucket.new, "foo", "éå")
-            self.assertRaises(TypeError, bucket.new, "foo", "éå")
-        else:
-            bucket.get(u"føø")
-            bucket.get("føø")
-
-            bucket.new(u"foo", "éå")
-            bucket.new(u"foo", "éå")
-            bucket.new("foo", u"éå")
-            bucket.new("foo", u"éå")
->>>>>>> a7af78e8
+        bucket.get("føø")
+
+        bucket.new(u"foo", "éå")
 
         obj2 = bucket.new("baz", rand, "application/json")
         obj2.charset = "UTF-8"
@@ -236,18 +205,7 @@
             with self.assert_raises_regex(TypeError, "must be a string"):
                 RiakBucket(self.client, bad, None)
 
-<<<<<<< HEAD
-        self.client.bucket('føø')
-=======
-        # Unicode bucket names are not supported in Python 2.x,
-        # if they can"t be encoded to ASCII. This should be changed in a
-        # future  release.
-        if PY2:
-            with self.assert_raises_regex(TypeError, "Unicode bucket names are not supported"):
-                self.client.bucket("føø")
-        else:
-            self.client.bucket(u"føø")
->>>>>>> a7af78e8
+        self.client.bucket("føø")
 
         # This is fine, since it"s already ASCII
         self.client.bucket("ASCII")
@@ -332,14 +290,7 @@
         bucket = self.client.bucket(self.bucket_name)
         # Store as binary, retrieve as binary, then compare...
         rand = str(self.randint())
-<<<<<<< HEAD
-        rand = bytes(rand, 'utf-8')
-=======
-        if PY2:
-            rand = bytes(rand)
-        else:
-            rand = bytes(rand, "utf-8")
->>>>>>> a7af78e8
+        rand = bytes(rand, "utf-8")
         obj = bucket.new(self.key_name, encoded_data=rand,
                          content_type="text/plain")
         obj.store()
@@ -359,16 +310,8 @@
 
         # this should *not* raise an error
         empty = ""
-<<<<<<< HEAD
-        empty = bytes(empty, 'utf-8')
-        obj = bucket.new('foo2', encoded_data=empty, content_type='text/plain')
-=======
-        if PY2:
-            empty = bytes(empty)
-        else:
-            empty = bytes(empty, "utf-8")
+        empty = bytes(empty, "utf-8")
         obj = bucket.new("foo2", encoded_data=empty, content_type="text/plain")
->>>>>>> a7af78e8
         obj.store()
         obj = bucket.get("foo2")
         self.assertTrue(obj.exists)
@@ -400,17 +343,10 @@
         # Bypass the content_type encoders
         bucket = self.client.bucket(self.bucket_name)
         data = "some funny data"
-<<<<<<< HEAD
         data = data.encode()
         obj = bucket.new(self.key_name,
                          encoded_data=data,
-                         content_type='application/x-frobnicator')
-=======
-        if PY3:
-            # Python 3.x needs to store binaries
-            data = data.encode()
-        obj = bucket.new(self.key_name, encoded_data=data, content_type="application/x-frobnicator")
->>>>>>> a7af78e8
+                         content_type="application/x-frobnicator")
         obj.store()
         obj2 = bucket.get(self.key_name)
         self.assertEqual(data, obj2.encoded_data)
@@ -632,16 +568,8 @@
         # for binary objects
         o = bucket.get(self.randname())
         self.assertEqual(o.exists, False)
-<<<<<<< HEAD
         o.encoded_data = "1234567890".encode()
-        o.content_type = 'application/octet-stream'
-=======
-        if PY2:
-            o.encoded_data = "1234567890"
-        else:
-            o.encoded_data = "1234567890".encode()
         o.content_type = "application/octet-stream"
->>>>>>> a7af78e8
 
         o = o.store()
         self.assertEqual(o.encoded_data, "1234567890".encode())
