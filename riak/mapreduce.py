--- conflicted
+++ resolved
@@ -554,15 +554,6 @@
           reduce function.
         :type arg: string, dict, list
         """
-<<<<<<< HEAD
-=======
-        try:
-            if isinstance(function, string_types) and PY2:
-                function = function.encode("ascii")
-        except UnicodeError:
-            raise TypeError("Unicode encoded functions are not supported.")
-
->>>>>>> a7af78e8
         self._type = type
         self._language = language
         self._function = function
@@ -582,15 +573,9 @@
 
         if self._language == "javascript":
             if isinstance(self._function, list):
-<<<<<<< HEAD
-                stepdef['bucket'] = self._function[0]
-                stepdef['key'] = self._function[1]
-            elif isinstance(self._function, str):
-=======
                 stepdef["bucket"] = self._function[0]
                 stepdef["key"] = self._function[1]
-            elif isinstance(self._function, string_types):
->>>>>>> a7af78e8
+            elif isinstance(self._function, str):
                 if ("{" in self._function):
                     stepdef["source"] = self._function
                 else:
@@ -600,15 +585,9 @@
             stepdef["module"] = self._function[0]
             stepdef["function"] = self._function[1]
 
-<<<<<<< HEAD
-        elif (self._language == 'erlang' and
+        elif (self._language == "erlang" and
               isinstance(self._function, str)):
-            stepdef['source'] = self._function
-=======
-        elif (self._language == "erlang" and
-              isinstance(self._function, string_types)):
             stepdef["source"] = self._function
->>>>>>> a7af78e8
 
         return {self._type: stepdef}
 
